--- conflicted
+++ resolved
@@ -1,8 +1,4 @@
-<<<<<<< HEAD
-[![coverage report](https://gitlab.kwant-project.org/works-on-my-machine/zesje/badges/master/coverage.svg)](https://gitlab.kwant-project.org/works-on-my-machine/zesje/commits/pytest-cov)
-=======
 [![coverage report](https://gitlab.kwant-project.org/zesje/zesje/badges/master/coverage.svg)](https://gitlab.kwant-project.org/zesje/zesje/commits/master)
->>>>>>> 850ec209
 
 # Welcome to Zesje
 
@@ -72,15 +68,6 @@
     
 #### Viewing test coverage
 
-<<<<<<< HEAD
-As a test coverage tool, `pytest-cov` is used.
-
-To view test coverage, run
-
-    yarn cov
-
-Or use Conda in the Zesje repo and run `python -m pytest --cov=zesje tests/`
-=======
 As a test coverage tool for Python tests, `pytest-cov` is used.
 
 To view test coverage, run
@@ -105,7 +92,6 @@
 
 Press **+** and add the file `cov.xml` that is in the main project directory.
 A code coverage report should now appear in the side bar on the right.
->>>>>>> 850ec209
 
 #### Policy errors
 
