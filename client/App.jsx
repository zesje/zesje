--- conflicted
+++ resolved
@@ -24,22 +24,12 @@
   loader: () => import('./views/Graders.jsx'),
   loading: Loading
 })
-<<<<<<< HEAD
-const Overview = Loadable({
-  loader: () => import('./views/Overview.jsx'),
-  loading: Loading
-})
-const Email = Loadable({
-  loader: () => import('./views/Email.jsx'),
-  loading: Loading
-})
+
 const Login = Loadable({
   loader: () => import('./views/Login.jsx'),
   loading: Loading
 })
-=======
 
->>>>>>> 2576d761
 const Fail = Loadable({
   loader: () => import('./views/Fail.jsx'),
   loading: Loading
@@ -63,32 +53,6 @@
     }
   }
 
-<<<<<<< HEAD
-  deleteExam = (examID) => {
-    return api
-      .del('exams/' + examID)
-      .then(() => {
-        this.updateExamList()
-      })
-  }
-
-  updateSubmission = (submissionID) => {
-    api.get('submissions/' + this.state.exam.id + '/' + submissionID)
-      .then(sub => {
-        let newSubmissions = this.state.exam.submissions
-        const index = newSubmissions.map(sub => sub.id).indexOf(submissionID)
-        newSubmissions[index] = sub
-        this.setState({
-          exam: {
-            ...this.state.exam,
-            submissions: newSubmissions
-          }
-        })
-      })
-  }
-
-=======
->>>>>>> 2576d761
   changeGrader = (grader) => {
     this.setState({
       grader: grader
@@ -105,48 +69,10 @@
     return (
       <Router>
         <div>
-<<<<<<< HEAD
-          <NavBar exam={exam} updateExam={this.updateExam} changeGrader={this.changeGrader} ref={this.menu} />
+          <NavBar examID={this.state.examID} grader={grader} changeGrader={this.changeGrader} ref={this.menu} />
           <Switch>
             <Route exact path='/' component={Home} />
             <Route path='/login' render={({ history }) => <Login changeURL={history.push} />} />
-            <Route path='/exams/:examID' render={({ match, history }) =>
-              <Exam
-                exam={exam}
-                examID={match.params.examID}
-                updateExam={this.updateExam}
-                updateExamList={this.updateExamList}
-                deleteExam={this.deleteExam}
-                updateSubmission={this.updateSubmission}
-                leave={() => history.push('/')}
-                setHelpPage={this.menu.current ? this.menu.current.setHelpPage : null} />} />
-            <Route path='/exams' render={({ history }) =>
-              <AddExam updateExamList={this.menu.current ? this.menu.current.updateExamList : null} changeURL={history.push} />} />
-            <Route path='/scans/:examID' render={({ match }) =>
-              <Scans examID={match.params.examID} />}
-            />
-            <Route path='/students/:examID' render={({ match }) =>
-              <Students examID={match.params.examID} />}
-            />
-            <Route path='/grade' render={() => (
-              exam.submissions.length && exam.problems.length && grader
-                ? <Grade examID={exam.id} gradeAnonymous={exam.gradeAnonymous} graderID={this.state.grader.id} />
-                : <Fail message='No exams uploaded or no grader selected. Please do not bookmark URLs' />
-            )} />
-            <Route path='/overview/:examID' render={({ match }) => (
-              exam.submissions.length
-                ? <Overview examID={match.params.examID} />
-                : <Fail message='No exams uploaded. Please do not bookmark URLs' />
-            )} />
-            <Route path='/email' render={() => (
-              exam.submissions.length ? <Email exam={exam} /> : <Fail message='No exams uploaded. Please do not bookmark URLs' />
-            )} />
-            <Route path='/graders' render={() =>
-              <Graders />} />
-=======
-          <NavBar examID={this.state.examID} grader={grader} changeGrader={this.changeGrader} ref={this.menu} />
-          <Switch>
-            <Route exact path='/' component={Home} />
             <Route exact path='/exams' render={({ history }) =>
               <AddExam updateExamList={updateExamList} changeURL={history.push} />}
             />
@@ -160,7 +86,6 @@
             } />
             <Route exact path='/graders' render={() =>
               <Graders updateGraderList={updateGraderList} />} />
->>>>>>> 2576d761
             <Route render={() =>
               <Fail message="404. Could not find that page :'(" />} />
           </Switch>
