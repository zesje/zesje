import React from 'react'
import Loadable from 'react-loadable'
import { hot } from 'react-hot-loader'
import { BrowserRouter as Router, Route, Switch } from 'react-router-dom'

import 'bulma/css/bulma.css'
import 'react-bulma-notification/build/css/index.css'
import 'font-awesome/css/font-awesome.css'

import * as api from './api.jsx'

import NavBar from './components/NavBar.jsx'
import Footer from './components/Footer.jsx'
import Loading from './views/Loading.jsx'

const Home = Loadable({
  loader: () => import('./views/Home.jsx'),
  loading: Loading
})
const AddExam = Loadable({
  loader: () => import('./views/AddExam.jsx'),
  loading: Loading
})
const Exam = Loadable({
  loader: () => import('./views/Exam.jsx'),
  loading: Loading
})
const Scans = Loadable({
  loader: () => import('./views/Scans.jsx'),
  loading: Loading
})
const Students = Loadable({
  loader: () => import('./views/Students.jsx'),
  loading: Loading
})
const Grade = Loadable({
  loader: () => import('./views/Grade.jsx'),
  loading: Loading
})
const Graders = Loadable({
  loader: () => import('./views/Graders.jsx'),
  loading: Loading
})
const Overview = Loadable({
  loader: () => import('./views/Overview.jsx'),
  loading: Loading
})
const Email = Loadable({
  loader: () => import('./views/Email.jsx'),
  loading: Loading
})
const Login = Loadable({
  loader: () => import('./views/Login.jsx'),
  loading: Loading
})
const Fail = Loadable({
  loader: () => import('./views/Fail.jsx'),
  loading: Loading
})

const nullExam = () => ({
  id: null,
  name: '',
  submissions: [],
  problems: [],
  widgets: [],
  finalized: false
})

class App extends React.Component {
  menu = React.createRef();

  state = {
    exam: nullExam(),
    grader: null
  }

  updateExam = (examID) => {
    if (examID === null) {
      this.setState({ exam: nullExam() })
    } else {
      api.get('exams/' + examID)
        .catch(resp => this.setState({ exam: nullExam() }))
        .then(ex => this.setState({ exam: ex }))
    }
  }

  updateExamList = () => {
    if (this.menu.current) {
      this.menu.current.updateExamList()
    }
  }

  deleteExam = (examID) => {
    return api
      .del('exams/' + examID)
      .then(() => {
        this.updateExamList()
      })
  }

  updateSubmission = (submissionID) => {
    api.get('submissions/' + this.state.exam.id + '/' + submissionID)
      .then(sub => {
        let newSubmissions = this.state.exam.submissions
        const index = newSubmissions.map(sub => sub.id).indexOf(submissionID)
        newSubmissions[index] = sub
        this.setState({
          exam: {
            ...this.state.exam,
            submissions: newSubmissions
          }
        })
      })
  }

  changeGrader = (grader) => {
    this.setState({
      grader: grader
    })
    window.sessionStorage.setItem('graderID', grader.id)
  }

  render () {
    const exam = this.state.exam
    const grader = this.state.grader

    return (
      <Router>
        <div>
          <NavBar exam={exam} updateExam={this.updateExam} grader={grader} changeGrader={this.changeGrader} ref={this.menu} />
          <Switch>
            <Route exact path='/' component={Home} />
            <Route path='/exams/:examID' render={({ match, history }) =>
              <Exam
                exam={exam}
                examID={match.params.examID}
                updateExam={this.updateExam}
                updateExamList={this.updateExamList}
                deleteExam={this.deleteExam}
                updateSubmission={this.updateSubmission}
                leave={() => history.push('/')}
                setHelpPage={this.menu.current ? this.menu.current.setHelpPage : null} />} />
            <Route path='/exams' render={({ history }) =>
              <AddExam updateExamList={this.menu.current ? this.menu.current.updateExamList : null} changeURL={history.push} />} />
            <Route path='/scans/:examID' render={({ match }) =>
              <Scans examID={match.params.examID} />}
            />
            <Route path='/students/:examID' render={({ match }) =>
              <Students examID={match.params.examID} />}
            />
            <Route path='/grade' render={() => (
              exam.submissions.length && exam.problems.length && grader
                ? <Grade examID={exam.id} gradeAnonymous={exam.gradeAnonymous} graderID={this.state.grader.id} />
                : <Fail message='No exams uploaded or no grader selected. Please do not bookmark URLs' />
            )} />
            <Route path='/overview/:examID' render={({ match }) => (
              exam.submissions.length
                ? <Overview examID={match.params.examID} />
                : <Fail message='No exams uploaded. Please do not bookmark URLs' />
            )} />
            <Route path='/email' render={() => (
              exam.submissions.length ? <Email exam={exam} /> : <Fail message='No exams uploaded. Please do not bookmark URLs' />
            )} />
            <Route path='/auth' render={() =>
              <Login />} />
            <Route path='/graders' render={() =>
              <Graders />} />
<<<<<<< HEAD
            <Route path='/logout' component={() => {
              window.location.href = '/logout'
              return null
            }} />
=======
>>>>>>> 5808c7f4
            <Route render={() =>
              <Fail message="404. Could not find that page :'(" />} />
          </Switch>
          <Footer />
        </div>
      </Router>
    )
  }
}


export default hot(module)(App)<|MERGE_RESOLUTION|>--- conflicted
+++ resolved
@@ -131,6 +131,7 @@
           <NavBar exam={exam} updateExam={this.updateExam} grader={grader} changeGrader={this.changeGrader} ref={this.menu} />
           <Switch>
             <Route exact path='/' component={Home} />
+            <Route path='/login' render={() => <Login />} />
             <Route path='/exams/:examID' render={({ match, history }) =>
               <Exam
                 exam={exam}
@@ -166,13 +167,6 @@
               <Login />} />
             <Route path='/graders' render={() =>
               <Graders />} />
-<<<<<<< HEAD
-            <Route path='/logout' component={() => {
-              window.location.href = '/logout'
-              return null
-            }} />
-=======
->>>>>>> 5808c7f4
             <Route render={() =>
               <Fail message="404. Could not find that page :'(" />} />
           </Switch>
@@ -183,5 +177,4 @@
   }
 }
 
-
 export default hot(module)(App)