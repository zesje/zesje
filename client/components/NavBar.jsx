import React from 'react'
import { Link } from 'react-router-dom'

import './NavBar.css'
import * as api from '../api.jsx'
import 'bulma-tooltip/dist/css/bulma-tooltip.min.css'

import HelpModal from './help/HelpModal.jsx'
import shortcutsMarkdown from './help/ShortcutsHelp.md'
import gradingPolicyMarkdown from './help/GradingPolicyHelp.md'
import Login from './Login.jsx'

const BurgerButton = (props) => (
  <button className={'button navbar-burger' + (props.foldOut ? ' is-active' : '')}
    onClick={props.burgerClick}>
    <span />
    <span />
    <span />
  </button>
)

const TooltipLink = (props) => {
  let pred = props.predicate.find(pred => pred[0])
  if (!pred) pred = [false, null]

  return <div className={'navbar-item no-padding' + (pred[0] ? ' tooltip is-tooltip-bottom' : '')}
    data-tooltip={pred[1]}>
    <Link className='navbar-item' disabled={pred[0]} to={props.to}> { props.text } </Link>
  </div>
}

const ExamDropdown = (props) => {
  return (<div className='navbar-item has-dropdown is-hoverable'>
    <Link className='navbar-link' to={'/exams/' + (props.selectedExam ? props.selectedExam.id : '')}>
      {props.selectedExam ? <i>{props.selectedExam.name}</i> : 'Add exam'}
    </Link>
    <div className='navbar-dropdown'>
      {props.list.map((exam) => (
        <Link className={'navbar-item' + (props.selectedExam && props.selectedExam.id === exam.id ? ' is-active' : '')}
          to={'/exams/' + exam.id} key={exam.id} >
          <i>{exam.name}</i>
        </Link>
      ))}
      <hr className='navbar-divider' />
      <Link className='navbar-item' to={'/exams'} >
        Add new
      </Link>
    </div>
  </div>)
}

const GraderDropdown = (props) => {
  if (!props.grader) {
    return (
      <div className='navbar-item'>
        <Login />
      </div>
    )
  }

  return (
    <div className='navbar-item has-dropdown is-hoverable'>
      <div className='navbar-link'>
        <span className='icon'>
          <i className='fa fa-user-circle-o' aria-hidden='true' />
        </span>
        <span>
          {props.grader.name} ({props.grader.oauth_id})
        </span>
      </div>

      <div className='navbar-dropdown'>
        <Link className='navbar-item' to={'/graders'} >
          Add grader
        </Link>
        <hr className='navbar-divider' />
        <Link className='navbar-item' onClick={props.logout} to='/'>Logout</Link>
      </div>
    </div>
  )
}

const ExportDropdown = (props) => {
  const exportFormats = [
    { label: 'Excel Spreadsheet', format: 'xlsx' },
    { label: 'Detailed Excel Spreadsheet', format: 'xlsx_detailed' },
    { label: 'Pandas Dataframe', format: 'dataframe' },
    { label: 'Zip of (anonymized) pdf files', format: 'pdf' }
  ]

  const exportUrl = format => `/api/export/${format}/${props.examID}`

  return (
    <div className='navbar-item has-dropdown is-hoverable'>
      <div className='navbar-link'>
        Export
      </div>
      <div className='navbar-dropdown'>
        {exportFormats.map((exportFormat, i) =>
          <a className='navbar-item'
            href={exportUrl(exportFormat.format)}
            disabled={props.disabled}
            key={i}>
            {exportFormat.label}
          </a>
        )}
        <hr className='navbar-divider' />
        <a className='navbar-item'
          href={'/api/export/graders/' + props.examID}
          disabled={props.disabled}>
          Export grader statistics
        </a>
        <hr className='navbar-divider' />
        <a className='navbar-item'
          href='/api/export/full'
          disabled={props.fullDisabled}>
          Export full database
        </a>
      </div>
    </div>
  )
}

class NavBar extends React.Component {
  pages = {
    shortcuts: { title: 'Shortcuts', content: shortcutsMarkdown },
    gradingPolicy: { title: 'Auto-approve', content: gradingPolicyMarkdown }
  }

  state = {
    foldOut: false,
    examList: [],
    grader: null,
    helpPage: null,
    examID: null
  }

  componentDidUpdate = (prevProps, prevState) => {
<<<<<<< HEAD
    if (prevState.examID !== this.props.examID) {
=======
    if (prevProps.examID !== this.props.examID && !isNaN(this.props.examID)) {
>>>>>>> b1ccd08a
      this.setState({examID: this.props.examID})
    }
  }

  componentDidMount = () => {
    this.updateGrader()
  }

  updateExamList = () => {
    api.get('exams')
      .then(exams => {
        let exam = exams.find(exam => exam.id === this.state.examID)
        if (!exam && exams.length) exam = exams[exams.length - 1]

        this.setState(prevState => ({
          examList: exams,
          examID: exam ? exam.id : null
        }))
      })
  }

  burgerClick = () => {
    this.setState({
      foldOut: !this.state.foldOut
    })
  }

  setHelpPage = (helpPage) => {
    this.setState({ helpPage: helpPage })
  }

  updateGrader = () =>
    api.get('oauth/grader').then(grader => {
      console.log(grader)
      this.setState({ grader })
      this.props.setGrader(grader)
      this.updateExamList()
    })

  logout = () =>
    api.get('oauth/logout')
      .then(() => {
        this.setState({
          grader: null,
          examList: [],
          examID: null
        })
        this.props.setGrader(null)
      })

  render () {
    const selectedExam = this.state.examList.find(exam => exam.id === this.state.examID)

    const predicateNoGrader = [!this.state.grader, 'Log in before using the app.']
    const predicateNoExam = [!selectedExam, 'No exam selected.']
    const predicateExamNotFinalized = [predicateNoExam[0] || !selectedExam.finalized,
      'The exam is not finalized yet.']
    const predicateSubmissionsEmpty = [predicateNoExam[0] || selectedExam.submissions.length === 0,
      'There are no submissions, please upload some.']

    return (
      <nav className='navbar' role='navigation' aria-label='dropdown navigation'>

        <div className='navbar-brand'>
          <div className='navbar-item has-text-info'>
            <span className='icon is-medium'>
              <i className='fa fa-edit fa-2x' />
            </span>
          </div>

          <Link className='navbar-item has-text-info' to='/'><b>Zesje</b></Link>
          <div className='navbar-item' />

          <BurgerButton foldOut={this.props.foldOut} burgerClick={this.burgerClick} />
        </div>

        <div className={'navbar-menu' + (this.state.foldOut ? ' is-active' : '')} onClick={this.burgerClick}>
          <div className='navbar-start'>

            {this.state.examList.length && this.state.grader
              ? <ExamDropdown selectedExam={selectedExam} list={this.state.examList} />
              : <TooltipLink to='/exams' text='Add exam' predicate={[predicateNoGrader]} />
            }

            <TooltipLink
              to={`/exams/${this.state.examID}/scans`}
              text='Scans'
<<<<<<< HEAD
              predicate={[predicateNoGrader, predicateExamNotFinalized]} />
            <TooltipLink
              to={`/exams/${this.state.examID}/students`}
              text='Students'
              predicate={[predicateNoGrader, predicateNoExam]} />
=======
              predicate={[predicateNoExam, predicateExamNotFinalized]} />
            <TooltipLink
              to={`/exams/${this.state.examID}/students`}
              text='Students'
              predicate={[predicateNoExam]} />
>>>>>>> b1ccd08a
            <TooltipLink
              to={`/exams/${this.state.examID}/grade`}
              text={<strong><i>Grade</i></strong>}
              predicate={[predicateNoGrader, predicateNoExam, predicateExamNotFinalized, predicateSubmissionsEmpty]} />
            <TooltipLink
              to={`/exams/${this.state.examID}/overview`}
              text='Overview'
              predicate={[predicateNoGrader, predicateNoExam, predicateExamNotFinalized, predicateSubmissionsEmpty]} />
            <TooltipLink
              to={`/exams/${this.state.examID}/email`}
              text='Email'
              predicate={[predicateNoGrader, predicateExamNotFinalized, predicateSubmissionsEmpty]} />
            <ExportDropdown
              disabled={predicateNoExam[0] || predicateSubmissionsEmpty[0]}
              fullDisabled={predicateNoGrader[0]}
              examID={this.state.examID} />
            <a className='navbar-item' onClick={() => this.setHelpPage('shortcuts')}>
              {this.pages['shortcuts'].title}
            </a>
          </div>

          <div className='navbar-end'>
            <GraderDropdown grader={this.state.grader} logout={this.logout} />
          </div>

        </div>
        <HelpModal page={this.pages[this.state.helpPage] || {content: null, title: null}}
          closeHelp={() => this.setState({ helpPage: null })} />
      </nav>
    )
  }
}

export default NavBar<|MERGE_RESOLUTION|>--- conflicted
+++ resolved
@@ -136,11 +136,7 @@
   }
 
   componentDidUpdate = (prevProps, prevState) => {
-<<<<<<< HEAD
-    if (prevState.examID !== this.props.examID) {
-=======
     if (prevProps.examID !== this.props.examID && !isNaN(this.props.examID)) {
->>>>>>> b1ccd08a
       this.setState({examID: this.props.examID})
     }
   }
@@ -228,19 +224,11 @@
             <TooltipLink
               to={`/exams/${this.state.examID}/scans`}
               text='Scans'
-<<<<<<< HEAD
               predicate={[predicateNoGrader, predicateExamNotFinalized]} />
             <TooltipLink
               to={`/exams/${this.state.examID}/students`}
               text='Students'
               predicate={[predicateNoGrader, predicateNoExam]} />
-=======
-              predicate={[predicateNoExam, predicateExamNotFinalized]} />
-            <TooltipLink
-              to={`/exams/${this.state.examID}/students`}
-              text='Students'
-              predicate={[predicateNoExam]} />
->>>>>>> b1ccd08a
             <TooltipLink
               to={`/exams/${this.state.examID}/grade`}
               text={<strong><i>Grade</i></strong>}
