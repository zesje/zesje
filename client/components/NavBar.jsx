--- conflicted
+++ resolved
@@ -121,45 +121,32 @@
   }
 
   updateExamList = () => {
-    api.get('exams')
-      .then(exams => {
-        this.setState({
-          examList: exams
-        })
-        const examIDs = exams.map(exam => exam.id)
-        const examID = this.props.exam.id
-        if (!examIDs.includes(examID) || examID === null) {
-          if (!exams.length) {
-            this.props.updateExam(null)
-          } else {
-            this.props.updateExam(exams[exams.length - 1].id)
+    if (window.location.pathname !== '/login') {
+      api.get('exams')
+        .then(exams => {
+          this.setState({
+            examList: exams
+          })
+          const examIDs = exams.map(exam => exam.id)
+          const examID = this.props.exam.id
+          if (!examIDs.includes(examID) || examID === null) {
+            if (!exams.length) {
+              this.props.updateExam(null)
+            } else {
+              this.props.updateExam(exams[exams.length - 1].id)
+            }
           }
-        }
-      })
-  }
-
-<<<<<<< HEAD
-    updateGrader = () => {
-      api.get('graders/current')
-=======
-  // updateGrader = () => {
-  //   // eslint-disable-next-line no-undef
-  //   fetch('http://127.0.0.1:5000/current_grader')
-  //     .then(response => {
-  //
-  //     })
-  //     .then(data => this.setState({ totalReactPackages: data.total }))
-  // }
-
-    updateGrader = () => {
-      api.get('current_grader')
->>>>>>> 5808c7f4
-        .then(response => {
-          let grader = response.name
-          // console.log('found response ' + grader)
-          this.setState({grader: grader})
         })
     }
+  }
+  updateGrader = () => {
+    if (window.location.pathname !== '/login') {
+      api.get('graders/oauth').then(response => {
+        let grader = response.name
+        this.setState({grader: grader})
+      })
+    }
+  }
 
   burgerClick = () => {
     this.setState({
@@ -172,6 +159,7 @@
   }
 
   logout = () => {
+    this.setState({grader: ''})
     api.get('logout')
       .catch(response => { console.log(response) })
   }
@@ -230,11 +218,7 @@
 
           <div className='navbar-end'>
             <GraderDropdown grader={this.state.grader} />
-<<<<<<< HEAD
-            <Link className='navbar-item' to='/logout'>Logout</Link>
-=======
-            <Link className='navbar-item' to='/auth'>Auth</Link>
->>>>>>> 5808c7f4
+            <Link className='navbar-item' onClick={this.logout} to='/login'>Logout</Link>
 
             <div className='navbar-item'>
               <i>Version {__ZESJE_VERSION__}</i>
