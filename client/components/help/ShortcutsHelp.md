All the available shortcuts are listed below, grouped by page.

### Grade

| Shortcut             | Action                 |
| -------------------- | ---------------------- |
| `ctrl`               | Show shortcuts         |
| `↑` and `↓`          | Select option          |
| `space`              | Toggle selected option |
| `1 - 9, 0`           | Toggle option 1-10     |
| `shift` + `1 - 9, 0` | Toggle option 11-20    |
| `shift` + `↑`        | Previous problem       |
| `shift` + `↓`        | Next problem           |
| `←`                  | Previous submission    |
| `→`                  | Next submission        |
| `shift` + `←`        | Previous ungraded      |
| `shift` + `→`        | Next ungraded          |
<<<<<<< HEAD
| `a`                  | Approve feedback       |
=======
| `f`                  | Toggle full page       |
>>>>>>> c9a53417

### Students

| Shortcut | Action             |
|----------|--------------------|
| `←`      | Previous student   |
| `→`      | Next student       |
| `↓`      | Previous unchecked |
| `↑`      | Next unchecked     |

**Note**: It is also possible to use `hjkl` instead of the arrow keys, like in *vim*.<|MERGE_RESOLUTION|>--- conflicted
+++ resolved
@@ -15,11 +15,8 @@
 | `→`                  | Next submission        |
 | `shift` + `←`        | Previous ungraded      |
 | `shift` + `→`        | Next ungraded          |
-<<<<<<< HEAD
 | `a`                  | Approve feedback       |
-=======
 | `f`                  | Toggle full page       |
->>>>>>> c9a53417
 
 ### Students
 
