--- conflicted
+++ resolved
@@ -1,11 +1,5 @@
 import React from 'react'
 import update from 'immutability-helper'
-<<<<<<< HEAD
-import ReactMarkdown from 'react-markdown'
-import ExamFinalizeMarkdown from './exam/ExamFinalize.md'
-=======
-import ExamFinalizeMarkdown from './ExamFinalize.md'
->>>>>>> 9d57f7a2
 
 import * as api from '../api.jsx'
 import Hero from '../components/Hero.jsx'
@@ -14,6 +8,7 @@
 import GeneratedExamPreview from './exam/GeneratedExamPreview.jsx'
 import PanelGenerate from './exam/PanelGenerate.jsx'
 import ExamEditor from './exam/ExamEditor.jsx'
+import ExamFinalizeMarkdown from './exam/ExamFinalize.md'
 
 class Exams extends React.Component {
   state = {
