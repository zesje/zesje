import React from 'react'

import Notification from 'react-bulma-notification'

import Hero from '../components/Hero.jsx'
import './Exam.css'
import GeneratedExamPreview from '../components/GeneratedExamPreview.jsx'
import PanelGenerate from '../components/PanelGenerate.jsx'
import PanelMCQ from '../components/PanelMCQ.jsx'
import ExamEditor from './ExamEditor.jsx'
import update from 'immutability-helper'
import ExamFinalizeMarkdown from './ExamFinalize.md'
import ConfirmationModal from '../components/ConfirmationModal.jsx'
import FeedbackPanel from '../components/feedback/FeedbackPanel.jsx'
import EditPanel from '../components/feedback/EditPanel.jsx'

import * as api from '../api.jsx'

class Exams extends React.Component {
  state = {
    examID: null,
    page: 0,
    editActive: false,
    feedbackToEdit: null,
    problemIdToEditFeedbackOf: null,
    numPages: null,
    selectedWidgetId: null,
    changedWidgetId: null,
    widgets: [],
    previewing: false,
    deletingExam: false,
    deletingWidget: false,
    deletingMCWidget: false,
    showPanelMCQ: false
  }

  static getDerivedStateFromProps = (newProps, prevState) => {
    if (newProps.exam.id !== prevState.examID) {
      // initialize array to size of pdf
      const widgets = []
      newProps.exam.problems.forEach(problem => {
        // keep page and name of problem as widget.problem object
        widgets[problem.widget.id] = {
          ...problem.widget,
          problem: {
            id: problem.id,
            page: problem.page,
            name: problem.name,
            graded: problem.graded,
            grading_policy: problem.grading_policy,
            feedback: problem.feedback || [],
            mc_options: problem.mc_options.map((option) => {
              // the database stores the positions of the checkboxes but the front end uses the top-left position
              // of the option; the cbOffsetX and cbOffsetY are used to manually locate the checkbox precisely
              option.cbOffsetX = 7 // checkbox offset relative to option position on x axis
              option.cbOffsetY = 21 // checkbox offset relative to option position on y axis
              option.widget.x -= option.cbOffsetX
              option.widget.y -= option.cbOffsetY
              return option
            }),
            widthMCO: 20,
            heightMCO: 34
          }
        }
      })

      newProps.exam.widgets.forEach(examWidget => {
        widgets[examWidget.id] = examWidget
      })

      return {
        examID: newProps.exam.id,
        page: 0,
        numPages: null,
        selectedWidgetId: null,
        changedWidgetId: null,
        widgets: widgets,
        previewing: false
      }
    }
    return null
  }

  componentDidUpdate = (prevProps, prevState) => {
    if (prevProps.examID !== this.props.examID) {
      this.props.updateExam(this.props.examID)
    }
    // This saves the problem name when switching to non-problem widgets
    // The onBlur event is not fired when the input field is being disabled
    if (prevState.selectedWidgetId !== this.state.selectedWidgetId) {
      this.saveProblemName()
      this.setState({
        editActive: false,
        problemIdToEditFeedbackOf: false
      })
    }
  }

  componentDidMount = () => {
    if (this.props.examID !== this.props.exam.id) this.props.updateExam(this.props.examID)
  }

  componentWillUnmount = () => {
    // This might try to save the name unnecessary, but better twice than never.
    this.saveProblemName()
    // Force an update of the upper exam state, since this component does not update and use that correctly
    if (!this.state.deletingExam) {
      this.props.updateExam(this.props.examID)
    }
  }

  editFeedback = (feedback) => {
    this.setState({
      editActive: true,
      feedbackToEdit: feedback,
      problemIdToEditFeedbackOf: this.state.selectedWidgetId
    })
  }

  updateFeedback = (feedback) => {
    let problemWidget = this.state.widgets[this.state.selectedWidgetId]
    const index = problemWidget.problem.feedback.findIndex(e => { return e.id === feedback.id })
    this.updateFeedbackAtIndex(feedback, problemWidget, index)
  }

  updateFeedbackAtIndex = (feedback, problemWidget, idx) => {
    let fb = [...problemWidget.problem.feedback]
    if (idx === -1) {
      fb.push(feedback)
    } else {
      if (feedback.deleted) fb.splice(idx, 1)
      else fb[idx] = feedback
    }

    this.setState(prevState => {
      return {
        widgets: update(prevState.widgets, {
          [problemWidget.id]: {
            'problem': {
              'feedback': {
                $set: fb
              }
            }
          }
        })
      }
    })
  }

  backToFeedback = () => {
    this.props.updateExam(this.props.exam.id)
    this.setState({
      editActive: false
    })
  }

  saveProblemName = () => {
    const changedWidgetId = this.state.changedWidgetId
    if (!changedWidgetId) return

    const changedWidget = this.state.widgets[changedWidgetId]
    if (!changedWidget) return

    const problem = changedWidget.problem
    if (!problem) return

    api.put('problems/' + problem.id, { name: problem.name })
      .catch(e => Notification.error('Could not save new problem name: ' + e))
      .then(this.setState({
        changedWidgetId: null
      }))
  }

  onChangeAutoApproveType (e) {
    const selectedWidgetId = this.state.selectedWidgetId
    if (!selectedWidgetId) return

    const selectedWidget = this.state.widgets[selectedWidgetId]
    if (!selectedWidget) return

    const problem = selectedWidget.problem
    if (!problem) return

    const newPolicy = e.target.value

    api.put('problems/' + problem.id, { grading_policy: newPolicy })
      .catch(e => Notification.error('Could not change grading policy: ' + e))
      .then(this.setState(prevState => ({
        widgets: update(prevState.widgets, {
          [selectedWidgetId]: {
            problem: {
              grading_policy: {
                $set: newPolicy
              }
            }
          }
        })
      })))
  }

  createNewWidget = (widgetData) => {
    this.setState((prevState) => {
      return {
        selectedWidgetId: widgetData.id,
        widgets: update(prevState.widgets, {
          [widgetData.id]: {
            $set: widgetData
          }
        })
      }
    })
  }

  deleteWidget = (widgetId) => {
    const widget = this.state.widgets[widgetId]
    if (widget) {
      api.del('problems/' + widget.problem.id)
        .then(() => {
          this.setState((prevState) => {
            return {
              selectedWidgetId: null,
              changedWidgetId: null,
              deletingWidget: false,
              editActive: false,
              problemIdToEditFeedbackOf: null,
              widgets: update(prevState.widgets, {
                $unset: [widgetId]
              })
            }
          })
        })
        .catch(err => {
          console.log(err)
          err.json().then(res => {
            this.setState({
              deletingWidget: false
            })
            Notification.error('Could not delete problem' +
              (res.message ? ': ' + res.message : ''))
            // update to try and get a consistent state
            this.props.updateExam(this.props.examID)
          })
        })
    }
  }

  updateWidget = (widgetId, newData) => {
    this.setState(prevState => ({
      widgets: update(prevState.widgets, {
        [widgetId]: newData
      })
    }))
  }

  renderContent = () => {
    if (this.state.previewing) {
      return (
        <GeneratedExamPreview
          examID={this.state.examID}
          page={this.state.page}
          onPDFLoad={this.onPDFLoad}
        />
      )
    } else {
      return (
        <ExamEditor
          finalized={this.props.exam.finalized}
          widgets={this.state.widgets}
          examID={this.state.examID}
          page={this.state.page}
          numPages={this.state.numPages}
          onPDFLoad={this.onPDFLoad}
          updateWidget={this.updateWidget}
          updateMCOsInState={this.updateMCOsInState}
          selectedWidgetId={this.state.selectedWidgetId}
          repositionMCO={this.repositionMCO}
          highlightFeedback={(widget, feedbackId) => {
            let index = widget.problem.feedback.findIndex(e => { return e.id === feedbackId })
            let feedback = widget.problem.feedback[index]
            feedback.highlight = true
            this.updateFeedbackAtIndex(feedback, widget, index)
          }}
          removeHighlight={(widget, feedbackId) => {
            let index = widget.problem.feedback.findIndex(e => { return e.id === feedbackId })
            let feedback = widget.problem.feedback[index]
            feedback.highlight = false
            this.updateFeedbackAtIndex(feedback, widget, index)
          }}
          removeAllHighlight={(widget) => {
            widget.problem.feedback.forEach((feedback, index) => {
              feedback.highlight = false
              this.updateFeedbackAtIndex(feedback, widget, index)
            })
          }}
          selectWidget={(widgetId) => {
            this.setState({
              selectedWidgetId: widgetId
            })
          }}
          createNewWidget={this.createNewWidget}
          updateExam={() => {
            this.props.updateExam(this.props.examID)
          }}
        />
      )
    }
  }

  Pager = (props) => {
    const isDisabled = props.numPages == null
    const pageNum = isDisabled ? '_' : props.page + 1
    const numPages = isDisabled ? '_' : props.numPages
    return (
      <div className='field has-addons is-mobile'>
        <div className='control'>
          <button
            disabled={isDisabled}
            type='submit'
            className='button is-link is-rounded'
            onClick={() => props.setPage(props.page - 1)}
          >
            Previous
          </button>
        </div>
        <div className='control'>
          <div className='field-text is-rounded has-text-centered is-link'>
            {'Page ' + pageNum + ' of ' + numPages}
          </div>
        </div>
        <div className='control'>
          <button
            disabled={isDisabled}
            type='submit'
            className='button is-link is-rounded'
            onClick={() => props.setPage(props.page + 1)}
          >
            Next
          </button>
        </div>
      </div>
    )
  }

  onPDFLoad = (pdf) => {
    this.setState((newProps, prevState) => ({
      numPages: pdf.numPages
    }), () => {
      this.props.updateExam(this.props.examID)
    })
  }

  setPage = (newPage) => {
    this.setState((prevState) => {
      return {
        // clamp the page
        selectedWidgetId: null,
        page: Math.max(0, Math.min(newPage, prevState.numPages - 1))
      }
    })
  }

  /**
   * This method generates MC options by making the right calls to the api and creating
   * the widget object in the mc_options array of the corresponding problem.
   * @param problemWidget the problem widget the mc options belong to
   * @param labels the labels for the options
   * @param index the index in the labels array (the function is recusive, this index is increased)
   * @param xPos x position of the current option
   * @param yPos y position of the current option
   */
  generateMCOs = (problemWidget, labels, index, xPos, yPos) => {
    if (labels.length === index) {
      this.repositionMCO(problemWidget.id, {x: problemWidget.x, y: problemWidget.y})
      return true
    }

    let feedback = {
      'name': labels[index],
      'description': '',
      'score': 0
    }

    let data = {
      'label': labels[index],
      'problem_id': problemWidget.problem.id,
      'feedback_id': null,
      'cbOffsetX': 7, // checkbox offset relative to option position on x axis
      'cbOffsetY': 21, // checkbox offset relative to option position on y axis
      'widget': {
        'name': 'mc_option_' + labels[index],
        'x': xPos,
        'y': yPos,
        'type': 'mcq_widget'
      }
    }

    const formData = new window.FormData()
    formData.append('name', data.widget.name)
    formData.append('x', data.widget.x + data.cbOffsetX)
    formData.append('y', data.widget.y + data.cbOffsetY)
    formData.append('problem_id', data.problem_id)
    formData.append('label', data.label)
    formData.append('fb_description', feedback.description)
    formData.append('fb_score', feedback.score)
    return api.put('mult-choice/', formData).then(result => {
      data.id = result.mult_choice_id
      data.feedback_id = result.feedback_id
      feedback.id = result.feedback_id
      this.addMCOtoState(problemWidget, data)
      this.updateFeedback(feedback)
      return this.generateMCOs(problemWidget, labels, index + 1, xPos + problemWidget.problem.widthMCO, yPos)
    }).catch(err => {
      console.log(err)
      err.json().then(res => {
        Notification.error('Could not create multiple choice option' +
          (res.message ? ': ' + res.message : ''))
        // update to try and get a consistent state
        this.props.updateExam(this.props.examID)
        this.setState({
          selectedWidgetId: null
        })
        return false
      })
    })
  }

  /**
   * This method creates a mc option widget object and adds it to the corresponding problem in the state
   * @param problemWidget The widget the mc option belongs to
   * @param data the mc option
   */
  addMCOtoState = (problemWidget, data) => {
    this.setState((prevState) => {
      return {
        widgets: update(prevState.widgets, {
          [this.state.selectedWidgetId]: {
            problem: {
              mc_options: {
                $push: [data]
              }
            }
          }
        })
      }
    })
  }

  /**
   * This method deletes mc options coupled to a problem in both the state and the database.
   * @param widgetId the id of the widget for which the mc options need to be deleted
   * @param index the index of the first mc option to be removed
   * @param nrMCOs the number of mc options to remove
   * @returns {Promise<T | never>}
   */
  deleteMCOs = (widgetId, index, nrMCOs) => {
    let widget = this.state.widgets[widgetId]
    if (nrMCOs <= 0 || !widget.problem.mc_options.length) return true

    let option = widget.problem.mc_options[index]
    return api.del('mult-choice/' + option.id)
      .then(res => {
        let feedback = widget.problem.feedback[index]
        feedback.deleted = true
        this.updateFeedback(feedback)
        return new Promise((resolve, reject) => {
          this.setState((prevState) => {
            return {
              widgets: update(prevState.widgets, {
                [widget.id]: {
                  problem: {
                    mc_options: {
                      $splice: [[index, 1]]
                    }
                  }
                }
              })
            }
          }, () => {
            resolve(this.deleteMCOs(widgetId, index, nrMCOs - 1))
          })
        })
      })
      .catch(err => {
        console.log(err)
        err.json().then(res => {
          Notification.error('Could not delete multiple choice option' +
            (res.message ? ': ' + res.message : ''))
          // update to try and get a consistent state
          this.props.updateExam(this.props.examID)
          this.setState({
            selectedWidgetId: null
          })
          return false
        })
      })
  }

  /**
   * This function updates the position of the mc options inside when the corresponding problem widget changes in
   * size or position. Note that the positions in the database are not updated. These should be updated once when the
   * action (resizing/dragging/other) is finalized.
   * @param widget the problem widget containing mc options
   * @param data the new data about the new size/position of the problem widget
   */
  repositionMCO = (widgetId, data) => {
    let widget = this.state.widgets[widgetId]
    if (widget.problem.mc_options.length > 0) {
      let oldX = widget.problem.mc_options[0].widget.x
      let oldY = widget.problem.mc_options[0].widget.y
      let newX = oldX
      let newY = oldY
      let widthOption = widget.problem.widthMCO * widget.problem.mc_options.length
      let heightOption = widget.problem.heightMCO
      let widthProblem = data.width ? data.width : widget.width
      let heightProblem = data.height ? data.height : widget.height

      if (newX < data.x || widthOption >= widthProblem) {
        newX = data.x
      } else if (newX + widthOption > data.x + widthProblem) {
        newX = data.x + widget.width - widthOption
      }

      if (newY < data.y || heightOption >= heightProblem) {
        newY = data.y
      } else if (newY + heightOption > data.y + heightProblem) {
        newY = data.y + widget.height - heightOption
      }

      let changed = (oldX !== newX) || (oldY !== newY) // update the state only if the mc options were moved
      if (changed) {
        this.updateMCOsInState(widget, {
          x: Math.round(newX),
          y: Math.round(newY)
        })
      }
    }
  }

  /**
   * This method is called when the mcq widget is moved. The positions of the options are stored separately and they
  * all need to be updated in the state. This method does not update the positions of the mc options in the DB.
   * @param widget the problem widget that includes the mcq widget
   * @param data the new location of the mcq widget (the location of the top-left corner)
   */
  updateMCOsInState = (widget, data) => {
    let newMCO = widget.problem.mc_options.map((option, i) => {
      return {
        'widget': {
          'x': {
            $set: data.x + i * widget.problem.widthMCO
          },
          'y': {
            // each mc option needs to be positioned next to the previous option and should not overlap it
            $set: data.y
          }
        }
      }
    })

    // update the state with the new locations
    this.setState(prevState => ({
      widgets: update(prevState.widgets, {
        [widget.id]: {
          'problem': {
            'mc_options': newMCO
          }
        }
      })
    }))
  }

  SidePanel = (props) => {
    const selectedWidgetId = this.state.selectedWidgetId
    let selectedWidget = selectedWidgetId && this.state.widgets[selectedWidgetId]
    let problem = selectedWidget && selectedWidget.problem
    let widgetEditDisabled = (this.state.previewing || !problem)
    let isGraded = problem && problem.graded
    let widgetDeleteDisabled = widgetEditDisabled || isGraded

    return (
      <React.Fragment>
        <this.PanelEdit
          disabledEdit={widgetEditDisabled}
          disabledDelete={widgetDeleteDisabled}
          onDeleteClick={() => {
            this.setState({deletingWidget: true})
          }}
          problem={problem}
          changeProblemName={newName => {
            this.setState(prevState => ({
              changedWidgetId: selectedWidgetId,
              widgets: update(prevState.widgets, {
                [selectedWidgetId]: {
                  problem: {
                    name: {
                      $set: newName
                    }
                  }
                }
              })
            }))
          }}
          saveProblemName={this.saveProblemName}
        />
        <this.PanelExamActions />
      </React.Fragment>
    )
  }

  PanelEdit = (props) => {
    const selectedWidgetId = this.state.selectedWidgetId
    let totalNrAnswers = 9 // the upper limit for the nr of possible answer boxes

    return (
      <nav className='panel'>
        <p className='panel-heading'>
          Problem details
        </p>
        {selectedWidgetId === null ? (
          <div className='panel-block'>
            <div className='field'>
              <p style={{ margin: '0.625em 0', minHeight: '3em' }}>
                To create a problem, draw a rectangle on the exam.
              </p>
            </div>
          </div>
        ) : (
          <React.Fragment>
            <div className='panel-block'>
              <div className='field'>
                <label className='label'>Name</label>
                <div className='control'>
                  <input
                    disabled={props.disabledEdit}
                    className='input'
                    placeholder='Problem name'
                    value={props.problem ? props.problem.name : ''}
                    onChange={(e) => {
                      props.changeProblemName(e.target.value)
                    }}
                    onBlur={(e) => {
                      props.saveProblemName(e.target.value)
                    }}
                  />
                </div>
              </div>
            </div>
            {props.problem && !this.props.exam.finalized ? (
              <PanelMCQ
                totalNrAnswers={totalNrAnswers}
                problem={props.problem}
                generateMCOs={(labels) => {
                  let problemWidget = this.state.widgets[this.state.selectedWidgetId]
                  let xPos, yPos
                  if (props.problem.mc_options.length > 0) {
                    // position the new mc options widget next to the last mc options
                    let last = props.problem.mc_options[props.problem.mc_options.length - 1].widget
                    xPos = last.x + problemWidget.problem.widthMCO
                    yPos = last.y
                  } else {
                    // position the new mc option widget inside the problem widget
                    xPos = problemWidget.x + 2
                    yPos = problemWidget.y + 2
                  }
                  return this.generateMCOs(problemWidget, labels, 0, xPos, yPos)
                }}
                deleteMCOs={(nrMCOs) => {
                  let len = props.problem.mc_options.length
                  if (nrMCOs >= len) {
                    return new Promise((resolve, reject) => {
                      this.setState({deletingMCWidget: true}, () => { resolve(false) })
                    })
                  } else if (nrMCOs > 0) {
                    return this.deleteMCOs(selectedWidgetId, len - nrMCOs, nrMCOs)
                  }
                }}
                updateLabels={(labels) => {
                  labels.map((label, index) => {
                    let option = props.problem.mc_options[index]
                    const formData = new window.FormData()
                    formData.append('name', option.widget.name)
                    formData.append('x', option.widget.x + option.cbOffsetX)
                    formData.append('y', option.widget.y + option.cbOffsetY)
                    formData.append('problem_id', props.problem.id)
                    formData.append('label', labels[index])
                    api.patch('mult-choice/' + option.id, formData)
                      .then(() => {
                        this.setState((prevState) => {
                          return {
                            widgets: update(prevState.widgets, {
                              [selectedWidgetId]: {
                                'problem': {
                                  'mc_options': {
                                    [index]: {
                                      label: {
                                        $set: labels[index]
                                      }
                                    }
                                  }
                                }
                              }
                            })
                          }
                        })
                      })
                      .catch(err => {
                        console.log(err)
                        err.json().then(res => {
                          Notification.error('Could not update feedback' +
                            (res.message ? ': ' + res.message : ''))
                          // update to try and get a consistent state
                          this.props.updateExam(this.props.examID)
                        })
                      })
                  })
                }}
              />) : null}
            {props.problem &&
              <React.Fragment>
                <div className='panel-block'>
                  {!this.state.editActive && <label className='label'>Feedback options</label>}
                </div>
                {this.state.editActive
                  ? <EditPanel problemID={props.problem.id} feedback={this.state.feedbackToEdit}
                    goBack={this.backToFeedback} updateCallback={this.updateFeedback} />
                  : <FeedbackPanel examID={this.props.examID} problem={props.problem}
                    editFeedback={this.editFeedback} showTooltips={this.state.showTooltips}
                    grading={false}
                  />}
              </React.Fragment>
            }
          </React.Fragment>
        )}
<<<<<<< HEAD
        {props.problem &&
          <React.Fragment>
            <div className='panel-block'>
              {!this.state.editActive && <label className='label'>Feedback options</label>}
            </div>
            {this.state.editActive
              ? <EditPanel problemID={props.problem.id} feedback={this.state.feedbackToEdit}
                goBack={this.backToFeedback} updateCallback={this.updateFeedback} />
              : <FeedbackPanel examID={this.props.examID} problem={props.problem}
                editFeedback={this.editFeedback} showTooltips={this.state.showTooltips}
                grading={false}
              />}
            <div className='panel-block mcq-block'>
              <b>Auto-approve</b>
              <div className='select is-hovered is-fullwidth'>
                <select value={props.problem.grading_policy} onChange={this.onChangeAutoApproveType.bind(this)}>
                  <option value='0'>Nothing</option>
                  <option value='1'>Blanks</option>
                  <option value='2'>One answer/blanks</option>
                </select>
              </div>
            </div>
          </React.Fragment>
        }
=======
>>>>>>> 3a457f8a
        <div className='panel-block'>
          <button
            disabled={props.disabledDelete}
            className='button is-danger is-fullwidth'
            onClick={() => props.onDeleteClick()}
          >
            Delete problem
          </button>
        </div>
      </nav>
    )
  }

  PanelExamActions = () => {
    if (this.props.exam.finalized) {
      return <PanelGenerate examID={this.state.examID} />
    }

    let actionsBody
    if (this.state.previewing) {
      actionsBody =
        <this.PanelConfirm
          onYesClick={() =>
            api.put(`exams/${this.props.examID}/finalized`, 'true')
              .then(() => {
                this.props.updateExam(this.props.examID)
                this.setState({ previewing: false })
              })
          }
          onNoClick={() => this.setState({
            previewing: false
          })}
        />
    } else {
      actionsBody =
        <div className='panel-block field is-grouped'>
          <this.Finalize />
          <this.Delete />
        </div>
    }

    return (
      <nav className='panel'>
        <p className='panel-heading'>
          Actions
        </p>
        {actionsBody}
      </nav>
    )
  }

  Finalize = (props) => {
    return (
      <button
        className='button is-link is-fullwidth'
        onClick={() => {
          this.setState({
            selectedWidgetId: null,
            previewing: true
          })
        }}
      >
        Finalize
      </button>
    )
  }

  Delete = (props) => {
    return (
      <button
        className='button is-link is-fullwidth is-danger'
        onClick={() => { this.setState({deletingExam: true}) }}
      >
        Delete exam
      </button>
    )
  }

  PanelConfirm = (props) => {
    return (
      <div>
        <div className='panel-block'>
          <label className='label'>Are you sure?</label>
        </div>
        <div className='content panel-block' dangerouslySetInnerHTML={{__html: ExamFinalizeMarkdown}} />
        <div className='panel-block field is-grouped'>
          <button
            disabled={props.disabled}
            className='button is-danger is-link is-fullwidth'
            onClick={() => props.onYesClick()}
          >
            Yes
          </button>
          <button
            disabled={props.disabled}
            className='button is-link is-fullwidth'
            onClick={() => props.onNoClick()}
          >
            No
          </button>
        </div>
      </div>
    )
  }

  render () {
    return <div>
      <Hero />
      <section className='section'>
        <div className='container'>
          <div className='columns is-centered' >
            <div className='column is-one-quarter-widescreen is-one-third-desktop editor-side-panel' >
              <p className='title is-1'>Exam details</p>
              <p className='subtitle is-3'>{'Selected: ' + this.props.exam.name}</p>
              <this.Pager
                page={this.state.page}
                numPages={this.state.numPages}
                setPage={this.setPage}
              />
              <this.SidePanel examID={this.state.examID} />
            </div>
            <div className='column is-narrow editor-content' >
              {this.renderContent()}
            </div>
          </div>
        </div>
      </section>
      <ConfirmationModal
        active={this.state.deletingExam}
        color='is-danger'
        headerText={`Are you sure you want to delete exam "${this.props.exam.name}"?`}
        confirmText='Delete exam'
        onCancel={() => this.setState({deletingExam: false})}
        onConfirm={() => {
          this.props.deleteExam(this.props.examID).then(this.props.leave)
        }}
      />
      <ConfirmationModal
        active={this.state.deletingWidget && this.state.selectedWidgetId != null}
        color='is-danger'
        headerText={`Are you sure you want to delete problem "${
          this.state.selectedWidgetId &&
          this.state.widgets[this.state.selectedWidgetId] &&
          this.state.widgets[this.state.selectedWidgetId].problem &&
          this.state.widgets[this.state.selectedWidgetId].problem.name}"`}
        confirmText='Delete problem'
        onCancel={() => this.setState({deletingWidget: false})}
        onConfirm={() => this.deleteWidget(this.state.selectedWidgetId)}
      />
      <ConfirmationModal
        active={this.state.deletingMCWidget && this.state.selectedWidgetId != null}
        color='is-danger'
        headerText={`Are you sure you want to delete the multiple choice options for problem "${
          this.state.selectedWidgetId &&
          this.state.widgets[this.state.selectedWidgetId] &&
          this.state.widgets[this.state.selectedWidgetId].problem &&
          this.state.widgets[this.state.selectedWidgetId].problem.name}"`}
        confirmText='Delete multiple choice options'
        onCancel={() => this.setState({deletingMCWidget: false})}
        onConfirm={() => {
          this.setState({
            deletingMCWidget: false
          })
          this.deleteMCOs(this.state.selectedWidgetId, 0)
        }}
      />
    </div>
  }
}

export default Exams<|MERGE_RESOLUTION|>--- conflicted
+++ resolved
@@ -731,7 +731,6 @@
             }
           </React.Fragment>
         )}
-<<<<<<< HEAD
         {props.problem &&
           <React.Fragment>
             <div className='panel-block'>
@@ -756,8 +755,6 @@
             </div>
           </React.Fragment>
         }
-=======
->>>>>>> 3a457f8a
         <div className='panel-block'>
           <button
             disabled={props.disabledDelete}
