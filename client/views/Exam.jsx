--- conflicted
+++ resolved
@@ -339,14 +339,10 @@
    * @param yPos y position of the current option
    */
   generateMCOs = (problemWidget, labels, index, xPos, yPos) => {
-<<<<<<< HEAD
-    if (labels.length === index) return true
-=======
     if (labels.length === index) {
       this.repositionMCO(problemWidget.id, {x: problemWidget.x, y: problemWidget.y})
-      return
-    }
->>>>>>> 606ea259
+      return true
+    }
 
     let feedback = {
       'name': labels[index],
