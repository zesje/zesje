--- conflicted
+++ resolved
@@ -47,9 +47,7 @@
             page: problem.page,
             name: problem.name,
             graded: problem.graded,
-<<<<<<< HEAD
-            feedback: problem.feedback || []
-=======
+            feedback: problem.feedback || [],
             mc_options: problem.mc_options.map((option) => {
               option.cbOffsetX = 7 // checkbox offset relative to option position on x axis
               option.cbOffsetY = 21 // checkbox offset relative to option position on y axis
@@ -60,7 +58,6 @@
             widthMCO: 24,
             heightMCO: 38,
             isMCQ: problem.mc_options && problem.mc_options.length !== 0 // is the problem a mc question - used to display PanelMCQ
->>>>>>> 8e88151c
           }
         }
       })
@@ -552,26 +549,6 @@
                     }}
                   />
                 </div>
-<<<<<<< HEAD
-              </React.Fragment>
-            )}
-          </div>
-        </div>
-        {this.isProblemWidget(selectedWidgetId) &&
-          <React.Fragment>
-            <div className='panel-block'>
-              {!this.state.editActive && <label className='label'>Feedback options</label>}
-            </div>
-            {this.state.editActive
-              ? <EditPanel problemID={props.problem.id} feedback={this.state.feedbackToEdit}
-                goBack={this.backToFeedback} updateCallback={this.updateFeedback} />
-              : <FeedbackPanel examID={this.props.examID} problem={props.problem}
-                editFeedback={this.editFeedback} showTooltips={this.state.showTooltips}
-                grading={false}
-              />}
-          </React.Fragment>
-        }
-=======
               </div>
             </div>
             <div className='panel-block'>
@@ -587,7 +564,20 @@
             </div>
           </React.Fragment>
         )}
->>>>>>> 8e88151c
+        {this.isProblemWidget(selectedWidgetId) &&
+          <React.Fragment>
+            <div className='panel-block'>
+              {!this.state.editActive && <label className='label'>Feedback options</label>}
+            </div>
+            {this.state.editActive
+              ? <EditPanel problemID={props.problem.id} feedback={this.state.feedbackToEdit}
+                goBack={this.backToFeedback} updateCallback={this.updateFeedback} />
+              : <FeedbackPanel examID={this.props.examID} problem={props.problem}
+                editFeedback={this.editFeedback} showTooltips={this.state.showTooltips}
+                grading={false}
+              />}
+          </React.Fragment>
+        }
         <div className='panel-block'>
           <button
             disabled={props.disabledDelete}
