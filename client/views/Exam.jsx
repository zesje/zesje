import React from 'react'

import Notification from 'react-bulma-notification'

import Hero from '../components/Hero.jsx'
import './Exam.css'
import GeneratedExamPreview from '../components/GeneratedExamPreview.jsx'
import PanelGenerate from '../components/PanelGenerate.jsx'
import PanelMCQ from '../components/PaneMCQ.jsx'
import ExamEditor from './ExamEditor.jsx'
import update from 'immutability-helper'
import ExamFinalizeMarkdown from './ExamFinalize.md'
import ConfirmationModal from '../components/ConfirmationModal.jsx'
import FeedbackPanel from '../components/feedback/FeedbackPanel.jsx'
import EditPanel from '../components/feedback/EditPanel.jsx'

import * as api from '../api.jsx'

class Exams extends React.Component {
  state = {
    examID: null,
    page: 0,
    editActive: false,
    feedbackToEdit: null,
    problemIdToEditFeedbackOf: null,
    numPages: null,
    selectedWidgetId: null,
    changedWidgetId: null,
    widgets: [],
    previewing: false,
    deletingExam: false,
    deletingWidget: false,
    deletingMCWidget: false,
    showPanelMCQ: false
  }

  static getDerivedStateFromProps = (newProps, prevState) => {
    if (newProps.exam.id !== prevState.examID) {
      // initialize array to size of pdf
      const widgets = []
      newProps.exam.problems.forEach(problem => {
        // keep page and name of problem as widget.problem object
        widgets[problem.widget.id] = {
          ...problem.widget,
          problem: {
            id: problem.id,
            page: problem.page,
            name: problem.name,
            graded: problem.graded,
            feedback: problem.feedback || [],
            mc_options: problem.mc_options.map((option) => {
              option.cbOffsetX = 7 // checkbox offset relative to option position on x axis
              option.cbOffsetY = 21 // checkbox offset relative to option position on y axis
              option.widget.x -= option.cbOffsetX
              option.widget.y -= option.cbOffsetY
              return option
            }),
            widthMCO: 24,
<<<<<<< HEAD
            heightMCO: 38,
            isMCQ: problem.mc_options && problem.mc_options.length !== 0 // is the problem a mc question - used to display PanelMCQ
=======
            heightMCO: 38
>>>>>>> 08050da5
          }
        }
      })

      newProps.exam.widgets.forEach(examWidget => {
        widgets[examWidget.id] = examWidget
      })

      return {
        examID: newProps.exam.id,
        page: 0,
        numPages: null,
        selectedWidgetId: null,
        changedWidgetId: null,
        widgets: widgets,
        previewing: false
      }
    }
    return null
  }

  componentDidUpdate = (prevProps, prevState) => {
    if (prevProps.examID !== this.props.examID) {
      this.props.updateExam(this.props.examID)
    }
    // This saves the problem name when switching to non-problem widgets
    // The onBlur event is not fired when the input field is being disabled
    if (prevState.selectedWidgetId !== this.state.selectedWidgetId) {
      this.saveProblemName()
      this.setState({
        editActive: false,
        problemIdToEditFeedbackOf: false
      })
    }
  }

  componentDidMount = () => {
    if (this.props.examID !== this.props.exam.id) this.props.updateExam(this.props.examID)
  }

  componentWillUnmount = () => {
    // This might try to save the name unnecessary, but better twice than never.
    this.saveProblemName()
    // Force an update of the upper exam state, since this component does not update and use that correctly
    if (!this.state.deletingExam) {
      this.props.updateExam(this.props.examID)
    }
  }

  editFeedback = (feedback) => {
    this.setState({
      editActive: true,
      feedbackToEdit: feedback,
      problemIdToEditFeedbackOf: this.state.selectedWidgetId
    })
  }

  updateFeedback = (feedback) => {
    let problemWidget = this.state.widgets[this.state.selectedWidgetId]
    const index = problemWidget.problem.feedback.findIndex(e => { return e.id === feedback.id })
    this.updateFeedbackAtIndex(feedback, problemWidget, index)
  }

  updateFeedbackAtIndex = (feedback, problemWidget, idx) => {
<<<<<<< HEAD
    if (idx === -1) {
      problemWidget.problem.feedback.push(feedback)
    } else {
      if (feedback.deleted) problemWidget.problem.feedback.splice(idx, 1)
      else problemWidget.problem.feedback[idx] = feedback
    }
    this.setState({
      widgets: this.state.widgets
=======
    let fb = [...problemWidget.problem.feedback]
    if (idx === -1) {
      fb.push(feedback)
    } else {
      if (feedback.deleted) fb.splice(idx, 1)
      else fb[idx] = feedback
    }

    this.setState(prevState => {
      return {
        widgets: update(prevState.widgets, {
          [problemWidget.id]: {
            'problem': {
              'feedback': {
                $set: fb
              }
            }
          }
        })
      }
>>>>>>> 08050da5
    })
  }

  backToFeedback = () => {
    this.props.updateExam(this.props.exam.id)
    this.setState({
      editActive: false
    })
<<<<<<< HEAD
  }

  isProblemWidget = (widget) => {
    return widget && this.state.widgets[widget].problem
=======
>>>>>>> 08050da5
  }

  saveProblemName = () => {
    const changedWidgetId = this.state.changedWidgetId
    if (!changedWidgetId) return

    const changedWidget = this.state.widgets[changedWidgetId]
    if (!changedWidget) return

    const problem = changedWidget.problem
    if (!problem) return

    api.put('problems/' + problem.id + '/name', { name: problem.name })
      .catch(e => Notification.error('Could not save new problem name: ' + e))
      .then(this.setState({
        changedWidgetId: null
      }))
  }

  createNewWidget = (widgetData) => {
    this.setState((prevState) => {
      return {
        selectedWidgetId: widgetData.id,
        widgets: update(prevState.widgets, {
          [widgetData.id]: {
            $set: widgetData
          }
        })
      }
    })
  }

  deleteWidget = (widgetId) => {
    const widget = this.state.widgets[widgetId]
    if (widget) {
      api.del('problems/' + widget.problem.id)
        .then(() => {
          this.setState((prevState) => {
            return {
              selectedWidgetId: null,
              changedWidgetId: null,
              deletingWidget: false,
              editActive: false,
              problemIdToEditFeedbackOf: null,
              widgets: update(prevState.widgets, {
                $unset: [widgetId]
              })
            }
          })
        })
        .catch(err => {
          console.log(err)
          err.json().then(res => {
            this.setState({
              deletingWidget: false
            })
            Notification.error('Could not delete problem' +
              (res.message ? ': ' + res.message : ''))
            // update to try and get a consistent state
            this.props.updateExam(this.props.examID)
          })
        })
    }
  }

  updateWidget = (widgetId, newData) => {
    this.setState(prevState => ({
      widgets: update(prevState.widgets, {
        [widgetId]: newData
      })
    }))
  }

  renderContent = () => {
    if (this.state.previewing) {
      return (
        <GeneratedExamPreview
          examID={this.state.examID}
          page={this.state.page}
          onPDFLoad={this.onPDFLoad}
        />
      )
    } else {
      return (
        <ExamEditor
          finalized={this.props.exam.finalized}
          widgets={this.state.widgets}
          examID={this.state.examID}
          page={this.state.page}
          numPages={this.state.numPages}
          onPDFLoad={this.onPDFLoad}
          updateWidget={this.updateWidget}
<<<<<<< HEAD
          updateMCWidget={this.updateMCWidget}
=======
          updateMCOsInState={this.updateMCOsInState}
>>>>>>> 08050da5
          selectedWidgetId={this.state.selectedWidgetId}
          highlightFeedback={(widget, feedbackId) => {
            let index = widget.problem.feedback.findIndex(e => { return e.id === feedbackId })
            let feedback = widget.problem.feedback[index]
            feedback.highlight = true
            this.updateFeedbackAtIndex(feedback, widget, index)
          }}
          removeHighlight={(widget, feedbackId) => {
            let index = widget.problem.feedback.findIndex(e => { return e.id === feedbackId })
            let feedback = widget.problem.feedback[index]
            feedback.highlight = false
            this.updateFeedbackAtIndex(feedback, widget, index)
          }}
          selectWidget={(widgetId) => {
            this.setState({
              selectedWidgetId: widgetId
            })
          }}
          createNewWidget={this.createNewWidget}
          updateExam={() => {
            this.props.updateExam(this.props.examID)
          }}
        />
      )
    }
  }

  Pager = (props) => {
    const isDisabled = props.numPages == null
    const pageNum = isDisabled ? '_' : props.page + 1
    const numPages = isDisabled ? '_' : props.numPages
    return (
      <div className='field has-addons is-mobile'>
        <div className='control'>
          <button
            disabled={isDisabled}
            type='submit'
            className='button is-link is-rounded'
            onClick={() => props.setPage(props.page - 1)}
          >
            Previous
          </button>
        </div>
        <div className='control'>
          <div className='field-text is-rounded has-text-centered is-link'>
            {'Page ' + pageNum + ' of ' + numPages}
          </div>
        </div>
        <div className='control'>
          <button
            disabled={isDisabled}
            type='submit'
            className='button is-link is-rounded'
            onClick={() => props.setPage(props.page + 1)}
          >
            Next
          </button>
        </div>
      </div>
    )
  }

  onPDFLoad = (pdf) => {
    this.setState((newProps, prevState) => ({
      numPages: pdf.numPages
    }), () => {
      this.props.updateExam(this.props.examID)
    })
  }

  setPage = (newPage) => {
    this.setState((prevState) => {
      return {
        // clamp the page
        selectedWidgetId: null,
        page: Math.max(0, Math.min(newPage, prevState.numPages - 1))
      }
    })
  }

  /**
   * This method generates MC options by making the right calls to the api and creating
   * the widget object in the mc_options array of the corresponding problem.
   * @param problemWidget the problem widget the mc options belong to
   * @param labels the labels for the options
   * @param index the index in the labels array (the function is recusive, this index is increased)
   * @param xPos x position of the current option
   * @param yPos y position of the current option
   */
<<<<<<< HEAD
  deleteMCWidget = () => {
    const widget = this.state.widgets[this.state.selectedWidgetId]
    const options = widget.problem.mc_options
    if (options.length > 0) {
      options.forEach((option) => {
        api.del('mult-choice/' + option.id)
          .catch(err => {
            console.log(err)
            err.json().then(res => {
              this.setState({
                deletingMCWidget: false
              })
              Notification.error('Could not delete multiple choice option' +
                (res.message ? ': ' + res.message : ''))
              // update to try and get a consistent state
              this.props.updateExam(this.props.examID)
            })
          }).then(res => {
            let index = widget.problem.feedback.findIndex(e => { return e.id === res.feedback_id })
            let feedback = widget.problem.feedback[index]
            feedback.deleted = true
            this.updateFeedbackAtIndex(feedback, widget, index)
          })
      })

      // remove the mc options from the state
      // note that this can happen before they are removed in the DB due to async calls
      this.setState((prevState) => {
        return {
          widgets: update(prevState.widgets, {
            [widget.id]: {
              problem: {
                mc_options: {
                  $set: []
                }
              }
            }
          }),
          deletingMCWidget: false
        }
      })
=======
  generateMCOs = (problemWidget, labels, index, xPos, yPos) => {
    if (labels.length === index) return

    let feedback = {
      'name': labels[index],
      'description': '',
      'score': 0
>>>>>>> 08050da5
    }

    let data = {
      'label': labels[index],
      'problem_id': problemWidget.problem.id,
      'feedback_id': null,
      'cbOffsetX': 7, // checkbox offset relative to option position on x axis
      'cbOffsetY': 21, // checkbox offset relative to option position on y axis
      'widget': {
        'name': 'mc_option_' + labels[index],
        'x': xPos,
        'y': yPos,
        'type': 'mcq_widget'
      }
    }

    const formData = new window.FormData()
    formData.append('name', data.widget.name)
    formData.append('x', data.widget.x + data.cbOffsetX)
    formData.append('y', data.widget.y + data.cbOffsetY)
    formData.append('problem_id', data.problem_id)
    formData.append('label', data.label)
    formData.append('fb_description', feedback.description)
    formData.append('fb_score', feedback.score)
    api.put('mult-choice/', formData).then(result => {
      data.id = result.mult_choice_id
      data.feedback_id = result.feedback_id
      feedback.id = result.feedback_id
      this.addMCOtoState(problemWidget, data)
      this.updateFeedback(feedback)
      this.generateMCOs(problemWidget, labels, index + 1, xPos + problemWidget.problem.widthMCO, yPos)
    }).catch(err => {
      console.log(err)
    })
  }

  /**
<<<<<<< HEAD
   * This method creates a mc option widget object and adds it to the corresponding problem
   * @param problemWidget The widget the mc option belongs to
   * @param data the mc option
   */
  createNewMCWidget = (problemWidget, data) => {
=======
   * This method creates a mc option widget object and adds it to the corresponding problem in the state
   * @param problemWidget The widget the mc option belongs to
   * @param data the mc option
   */
  addMCOtoState = (problemWidget, data) => {
>>>>>>> 08050da5
    this.setState((prevState) => {
      return {
        widgets: update(prevState.widgets, {
          [this.state.selectedWidgetId]: {
            problem: {
              mc_options: {
                $push: [data]
              }
            }
          }
        })
      }
    })
  }

  /**
   * This method deletes mc options coupled to a problem in both the state and the database.
   * @param widgetId the id of the widget for which the mc options need to be deleted
   * @param index the index of the first mc option to be removed
   * @param nrMCOs the number of mc options to remove
   * @returns {Promise<T | never>}
   */
  deleteMCOs = (widgetId, index, nrMCOs) => {
    let widget = this.state.widgets[widgetId]
    if (nrMCOs <= 0 || !widget.problem.mc_options.length) return

    let option = widget.problem.mc_options[index]
    return api.del('mult-choice/' + option.id)
      .catch(err => {
        console.log(err)
        err.json().then(res => {
          Notification.error('Could not delete multiple choice option' +
            (res.message ? ': ' + res.message : ''))
          // update to try and get a consistent state
          this.props.updateExam(this.props.examID)
        })
      })
      .then(res => {
        let feedback = widget.problem.feedback[index]
        feedback.deleted = true
        this.updateFeedback(feedback)
        this.setState((prevState) => {
          return {
            widgets: update(prevState.widgets, {
              [widget.id]: {
                problem: {
                  mc_options: {
                    $splice: [[index, 1]]
                  }
                }
              }
            })
          }
        }, () => {
          this.deleteMCOs(widgetId, index, nrMCOs - 1)
        })
      })
  }

  /**
   * This method is called when the mcq widget is moved. The positions of the options are stored separately and they
  * all need to be updated in the state. This method does not update the positions of the mc options in the DB.
   * @param widget the problem widget that includes the mcq widget
   * @param data the new location of the mcq widget (the location of the top-left corner)
   */
<<<<<<< HEAD
  updateMCWidget = (widget, data) => {
=======
  updateMCOsInState = (widget, data) => {
>>>>>>> 08050da5
    let newMCO = widget.problem.mc_options.map((option, i) => {
      return {
        'widget': {
          'x': {
            $set: data.x + i * widget.problem.widthMCO
          },
          'y': {
            // each mc option needs to be positioned next to the previous option and should not overlap it
            $set: data.y
          }
        }
      }
    })

    // update the state with the new locations
    this.setState(prevState => ({
      widgets: update(prevState.widgets, {
        [widget.id]: {
          'problem': {
            'mc_options': newMCO
          }
        }
      })
    }))
  }

<<<<<<< HEAD
  /**
   * This method generates MC options by making the right calls to the api and creating
   * the widget object in the mc_options array of the corresponding problem.
   * @param problemWidget the problem widget the mc options belong to
   * @param labels the labels for the options
   * @param index the index in the labels array (the function is recusive, this index is increased)
   * @param xPos x position of the current option
   * @param yPos y position of the current option
   */
  generateAnswerBoxes = (problemWidget, labels, index, xPos, yPos) => {
    if (labels.length === index) return

    let feedback = {
      'name': labels[index],
      'description': '',
      'score': 0
    }

    let data = {
      'label': labels[index],
      'problem_id': problemWidget.problem.id,
      'feedback_id': null,
      'cbOffsetX': 7, // checkbox offset relative to option position on x axis
      'cbOffsetY': 21, // checkbox offset relative to option position on y axis
      'widget': {
        'name': 'mc_option_' + labels[index],
        'x': xPos,
        'y': yPos,
        'type': 'mcq_widget'
      }
    }

    const formData = new window.FormData()
    formData.append('name', data.widget.name)
    formData.append('x', data.widget.x + data.cbOffsetX)
    formData.append('y', data.widget.y + data.cbOffsetY)
    formData.append('problem_id', data.problem_id)
    formData.append('label', data.label)
    formData.append('fb_description', feedback.description)
    formData.append('fb_score', feedback.score)
    api.put('mult-choice/', formData).then(result => {
      data.id = result.mult_choice_id
      data.feedback_id = result.feedback_id
      feedback.id = result.feedback_id
      this.createNewMCWidget(problemWidget, data)
      this.updateFeedback(feedback)
      this.generateAnswerBoxes(problemWidget, labels, index + 1, xPos + problemWidget.problem.widthMCO, yPos)
    }).catch(err => {
      console.log(err)
    })
  }

=======
>>>>>>> 08050da5
  SidePanel = (props) => {
    const selectedWidgetId = this.state.selectedWidgetId
    let selectedWidget = selectedWidgetId && this.state.widgets[selectedWidgetId]
    let problem = selectedWidget && selectedWidget.problem
<<<<<<< HEAD
    let containsMCOptions = (problem && problem.mc_options.length > 0) || false
    let widgetEditDisabled = (this.state.previewing || !problem) || (this.props.exam.finalized && containsMCOptions)
    let isGraded = problem && problem.graded
    let widgetDeleteDisabled = widgetEditDisabled || isGraded
    let totalNrAnswers = 12 // the upper limit for the nr of possible answer boxes
    let disabledDeleteBoxes = !containsMCOptions
    let isMCQ = (problem && problem.isMCQ) || false
    let showPanelMCQ = isMCQ && !this.state.previewing && !this.props.exam.finalized
=======
    let widgetEditDisabled = (this.state.previewing || !problem) ||
      (this.props.exam.finalized && problem.mc_options.length > 0)
    let isGraded = problem && problem.graded
    let widgetDeleteDisabled = widgetEditDisabled || isGraded
>>>>>>> 08050da5

    return (
      <React.Fragment>
        <this.PanelEdit
          disabledEdit={widgetEditDisabled}
          disabledDelete={widgetDeleteDisabled}
          onDeleteClick={() => {
            this.setState({deletingWidget: true})
          }}
          problem={problem}
          changeProblemName={newName => {
            this.setState(prevState => ({
              changedWidgetId: selectedWidgetId,
              widgets: update(prevState.widgets, {
                [selectedWidgetId]: {
                  problem: {
                    name: {
                      $set: newName
                    }
                  }
                }
              })
            }))
          }}
          saveProblemName={this.saveProblemName}
        />
<<<<<<< HEAD
        { showPanelMCQ ? (
          <PanelMCQ
            totalNrAnswers={totalNrAnswers}
            disabledGenerateBoxes={containsMCOptions}
            disabledDeleteBoxes={disabledDeleteBoxes}
            problem={problem}
            onGenerateBoxesClick={(labels) => {
              let problemWidget = this.state.widgets[this.state.selectedWidgetId]
              // position the new mc option widget inside the problem widget
              let xPos = problemWidget.x + 2
              let yPos = problemWidget.y + 2
              this.generateAnswerBoxes(problemWidget, labels, 0, xPos, yPos)
            }}
            onDeleteBoxesClick={() => {
              this.setState({deletingMCWidget: true})
            }}
          />
        ) : null }
=======
>>>>>>> 08050da5
        <this.PanelExamActions />
      </React.Fragment>
    )
  }

  PanelEdit = (props) => {
    const selectedWidgetId = this.state.selectedWidgetId
    let totalNrAnswers = 9 // the upper limit for the nr of possible answer boxes

    return (
      <nav className='panel'>
        <p className='panel-heading'>
          Problem details
        </p>
        {selectedWidgetId === null ? (
          <div className='panel-block'>
            <div className='field'>
              <p style={{ margin: '0.625em 0', minHeight: '3em' }}>
                To create a problem, draw a rectangle on the exam.
              </p>
            </div>
          </div>
        ) : (
          <React.Fragment>
            <div className='panel-block'>
              <div className='field'>
                <label className='label'>Name</label>
                <div className='control'>
                  <input
                    disabled={props.disabledEdit}
                    className='input'
                    placeholder='Problem name'
                    value={props.problem ? props.problem.name : ''}
                    onChange={(e) => {
                      props.changeProblemName(e.target.value)
                    }}
                    onBlur={(e) => {
                      props.saveProblemName(e.target.value)
                    }}
                  />
                </div>
              </div>
            </div>
            {props.problem ? (
              <PanelMCQ
                totalNrAnswers={totalNrAnswers}
                problem={props.problem}
                generateMCOs={(labels) => {
                  let problemWidget = this.state.widgets[this.state.selectedWidgetId]
                  let xPos, yPos
                  if (props.problem.mc_options.length > 0) {
                    // position the new mc options widget next to the last mc options
                    let last = props.problem.mc_options[props.problem.mc_options.length - 1].widget
                    xPos = last.x + problemWidget.problem.widthMCO
                    yPos = last.y
                  } else {
                    // position the new mc option widget inside the problem widget
                    xPos = problemWidget.x + 2
                    yPos = problemWidget.y + 2
                  }
                  this.generateMCOs(problemWidget, labels, 0, xPos, yPos)
                }}
                deleteMCOs={(nrMCOs) => {
                  let len = props.problem.mc_options.length
                  if (nrMCOs >= len) {
                    this.setState({deletingMCWidget: true})
                  } else if (nrMCOs > 0) {
                    this.deleteMCOs(selectedWidgetId, len - nrMCOs, nrMCOs)
                  }
                }}
                updateLabels={(labels) => {
                  labels.map((label, index) => {
                    let option = props.problem.mc_options[index]
                    const formData = new window.FormData()
                    formData.append('name', option.widget.name)
                    formData.append('x', option.widget.x + option.cbOffsetX)
                    formData.append('y', option.widget.y + option.cbOffsetY)
                    formData.append('problem_id', props.problem.id)
                    formData.append('label', labels[index])
                    api.patch('mult-choice/' + option.id, formData)
                      .then(() => {
                        this.setState((prevState) => {
                          return {
                            widgets: update(prevState.widgets, {
                              [selectedWidgetId]: {
                                'problem': {
                                  'mc_options': {
                                    [index]: {
                                      label: {
                                        $set: labels[index]
                                      }
                                    }
                                  }
                                }
                              }
                            })
                          }
                        })
                      })
                      .catch(err => {
                        console.log(err)
                        err.json().then(res => {
                          Notification.error('Could not update feedback' +
                            (res.message ? ': ' + res.message : ''))
                          // update to try and get a consistent state
                          this.props.updateExam(this.props.examID)
                        })
                      })
                  })
                }}
              />) : null}
          </React.Fragment>
        )}
        {props.problem &&
          <React.Fragment>
            <div className='panel-block'>
<<<<<<< HEAD
              <div className='field'>
                <label className='label'> Multiple choice question </label>
                <input disabled={props.disableIsMCQ} type='checkbox' checked={props.isMCQProblem} onChange={
                  (e) => {
                    props.onMCQChange(e.target.checked)
                  }} />
              </div>
=======
              {!this.state.editActive && <label className='label'>Feedback options</label>}
>>>>>>> 08050da5
            </div>
            {this.state.editActive
              ? <EditPanel problemID={props.problem.id} feedback={this.state.feedbackToEdit}
                goBack={this.backToFeedback} updateCallback={this.updateFeedback} />
              : <FeedbackPanel examID={this.props.examID} problem={props.problem}
                editFeedback={this.editFeedback} showTooltips={this.state.showTooltips}
                grading={false}
              />}
          </React.Fragment>
<<<<<<< HEAD
        )}
        {this.isProblemWidget(selectedWidgetId) &&
          <React.Fragment>
            <div className='panel-block'>
              {!this.state.editActive && <label className='label'>Feedback options</label>}
            </div>
            {this.state.editActive
              ? <EditPanel problemID={props.problem.id} feedback={this.state.feedbackToEdit}
                goBack={this.backToFeedback} updateCallback={this.updateFeedback} />
              : <FeedbackPanel examID={this.props.examID} problem={props.problem}
                editFeedback={this.editFeedback} showTooltips={this.state.showTooltips}
                grading={false}
              />}
          </React.Fragment>
=======
>>>>>>> 08050da5
        }
        <div className='panel-block'>
          <button
            disabled={props.disabledDelete}
            className='button is-danger is-fullwidth'
            onClick={() => props.onDeleteClick()}
          >
            Delete problem
          </button>
        </div>
      </nav>
    )
  }

  PanelExamActions = () => {
    if (this.props.exam.finalized) {
      return <PanelGenerate examID={this.state.examID} />
    }

    let actionsBody
    if (this.state.previewing) {
      actionsBody =
        <this.PanelConfirm
          onYesClick={() =>
            api.put(`exams/${this.props.examID}/finalized`, 'true')
              .then(() => {
                this.props.updateExam(this.props.examID)
                this.setState({ previewing: false })
              })
          }
          onNoClick={() => this.setState({
            previewing: false
          })}
        />
    } else {
      actionsBody =
        <div className='panel-block field is-grouped'>
          <this.Finalize />
          <this.Delete />
        </div>
    }

    return (
      <nav className='panel'>
        <p className='panel-heading'>
          Actions
        </p>
        {actionsBody}
      </nav>
    )
  }

  Finalize = (props) => {
    return (
      <button
        className='button is-link is-fullwidth'
        onClick={() => { this.setState({previewing: true}) }}
      >
        Finalize
      </button>
    )
  }

  Delete = (props) => {
    return (
      <button
        className='button is-link is-fullwidth is-danger'
        onClick={() => { this.setState({deletingExam: true}) }}
      >
        Delete exam
      </button>
    )
  }

  PanelConfirm = (props) => {
    return (
      <div>
        <div className='panel-block'>
          <label className='label'>Are you sure?</label>
        </div>
        <div className='content panel-block' dangerouslySetInnerHTML={{__html: ExamFinalizeMarkdown}} />
        <div className='panel-block field is-grouped'>
          <button
            disabled={props.disabled}
            className='button is-danger is-link is-fullwidth'
            onClick={() => props.onYesClick()}
          >
            Yes
          </button>
          <button
            disabled={props.disabled}
            className='button is-link is-fullwidth'
            onClick={() => props.onNoClick()}
          >
            No
          </button>
        </div>
      </div>
    )
  }

  render () {
    return <div>
      <Hero />
      <section className='section'>
        <div className='container'>
          <div className='columns is-centered' >
            <div className='column is-one-quarter-widescreen is-one-third-desktop editor-side-panel' >
              <p className='title is-1'>Exam details</p>
              <p className='subtitle is-3'>{'Selected: ' + this.props.exam.name}</p>
              <this.Pager
                page={this.state.page}
                numPages={this.state.numPages}
                setPage={this.setPage}
              />
              <this.SidePanel examID={this.state.examID} />
            </div>
            <div className='column is-narrow editor-content' >
              {this.renderContent()}
            </div>
          </div>
        </div>
      </section>
      <ConfirmationModal
        active={this.state.deletingExam}
        color='is-danger'
        headerText={`Are you sure you want to delete exam "${this.props.exam.name}"?`}
        confirmText='Delete exam'
        onCancel={() => this.setState({deletingExam: false})}
        onConfirm={() => {
          this.props.deleteExam(this.props.examID).then(this.props.leave)
        }}
      />
      <ConfirmationModal
        active={this.state.deletingWidget && this.state.selectedWidgetId != null}
        color='is-danger'
        headerText={`Are you sure you want to delete problem "${
          this.state.selectedWidgetId &&
          this.state.widgets[this.state.selectedWidgetId] &&
          this.state.widgets[this.state.selectedWidgetId].problem &&
          this.state.widgets[this.state.selectedWidgetId].problem.name}"`}
        confirmText='Delete problem'
        onCancel={() => this.setState({deletingWidget: false})}
        onConfirm={() => this.deleteWidget(this.state.selectedWidgetId)}
      />
      <ConfirmationModal
        active={this.state.deletingMCWidget && this.state.selectedWidgetId != null}
        color='is-danger'
        headerText={`Are you sure you want to delete the multiple choice options for problem "${
          this.state.selectedWidgetId &&
          this.state.widgets[this.state.selectedWidgetId] &&
          this.state.widgets[this.state.selectedWidgetId].problem &&
          this.state.widgets[this.state.selectedWidgetId].problem.name}"`}
        confirmText='Delete multiple choice options'
        onCancel={() => this.setState({deletingMCWidget: false})}
        onConfirm={() => {
          this.setState({
            deletingMCWidget: false
          })
          this.deleteMCOs(this.state.selectedWidgetId, 0)
        }}
      />
    </div>
  }
}

export default Exams<|MERGE_RESOLUTION|>--- conflicted
+++ resolved
@@ -56,12 +56,7 @@
               return option
             }),
             widthMCO: 24,
-<<<<<<< HEAD
-            heightMCO: 38,
-            isMCQ: problem.mc_options && problem.mc_options.length !== 0 // is the problem a mc question - used to display PanelMCQ
-=======
             heightMCO: 38
->>>>>>> 08050da5
           }
         }
       })
@@ -126,16 +121,6 @@
   }
 
   updateFeedbackAtIndex = (feedback, problemWidget, idx) => {
-<<<<<<< HEAD
-    if (idx === -1) {
-      problemWidget.problem.feedback.push(feedback)
-    } else {
-      if (feedback.deleted) problemWidget.problem.feedback.splice(idx, 1)
-      else problemWidget.problem.feedback[idx] = feedback
-    }
-    this.setState({
-      widgets: this.state.widgets
-=======
     let fb = [...problemWidget.problem.feedback]
     if (idx === -1) {
       fb.push(feedback)
@@ -156,7 +141,6 @@
           }
         })
       }
->>>>>>> 08050da5
     })
   }
 
@@ -165,13 +149,6 @@
     this.setState({
       editActive: false
     })
-<<<<<<< HEAD
-  }
-
-  isProblemWidget = (widget) => {
-    return widget && this.state.widgets[widget].problem
-=======
->>>>>>> 08050da5
   }
 
   saveProblemName = () => {
@@ -264,11 +241,7 @@
           numPages={this.state.numPages}
           onPDFLoad={this.onPDFLoad}
           updateWidget={this.updateWidget}
-<<<<<<< HEAD
-          updateMCWidget={this.updateMCWidget}
-=======
           updateMCOsInState={this.updateMCOsInState}
->>>>>>> 08050da5
           selectedWidgetId={this.state.selectedWidgetId}
           highlightFeedback={(widget, feedbackId) => {
             let index = widget.problem.feedback.findIndex(e => { return e.id === feedbackId })
@@ -358,49 +331,6 @@
    * @param xPos x position of the current option
    * @param yPos y position of the current option
    */
-<<<<<<< HEAD
-  deleteMCWidget = () => {
-    const widget = this.state.widgets[this.state.selectedWidgetId]
-    const options = widget.problem.mc_options
-    if (options.length > 0) {
-      options.forEach((option) => {
-        api.del('mult-choice/' + option.id)
-          .catch(err => {
-            console.log(err)
-            err.json().then(res => {
-              this.setState({
-                deletingMCWidget: false
-              })
-              Notification.error('Could not delete multiple choice option' +
-                (res.message ? ': ' + res.message : ''))
-              // update to try and get a consistent state
-              this.props.updateExam(this.props.examID)
-            })
-          }).then(res => {
-            let index = widget.problem.feedback.findIndex(e => { return e.id === res.feedback_id })
-            let feedback = widget.problem.feedback[index]
-            feedback.deleted = true
-            this.updateFeedbackAtIndex(feedback, widget, index)
-          })
-      })
-
-      // remove the mc options from the state
-      // note that this can happen before they are removed in the DB due to async calls
-      this.setState((prevState) => {
-        return {
-          widgets: update(prevState.widgets, {
-            [widget.id]: {
-              problem: {
-                mc_options: {
-                  $set: []
-                }
-              }
-            }
-          }),
-          deletingMCWidget: false
-        }
-      })
-=======
   generateMCOs = (problemWidget, labels, index, xPos, yPos) => {
     if (labels.length === index) return
 
@@ -408,7 +338,6 @@
       'name': labels[index],
       'description': '',
       'score': 0
->>>>>>> 08050da5
     }
 
     let data = {
@@ -446,19 +375,11 @@
   }
 
   /**
-<<<<<<< HEAD
-   * This method creates a mc option widget object and adds it to the corresponding problem
-   * @param problemWidget The widget the mc option belongs to
-   * @param data the mc option
-   */
-  createNewMCWidget = (problemWidget, data) => {
-=======
    * This method creates a mc option widget object and adds it to the corresponding problem in the state
    * @param problemWidget The widget the mc option belongs to
    * @param data the mc option
    */
   addMCOtoState = (problemWidget, data) => {
->>>>>>> 08050da5
     this.setState((prevState) => {
       return {
         widgets: update(prevState.widgets, {
@@ -524,11 +445,7 @@
    * @param widget the problem widget that includes the mcq widget
    * @param data the new location of the mcq widget (the location of the top-left corner)
    */
-<<<<<<< HEAD
-  updateMCWidget = (widget, data) => {
-=======
   updateMCOsInState = (widget, data) => {
->>>>>>> 08050da5
     let newMCO = widget.problem.mc_options.map((option, i) => {
       return {
         'widget': {
@@ -555,80 +472,14 @@
     }))
   }
 
-<<<<<<< HEAD
-  /**
-   * This method generates MC options by making the right calls to the api and creating
-   * the widget object in the mc_options array of the corresponding problem.
-   * @param problemWidget the problem widget the mc options belong to
-   * @param labels the labels for the options
-   * @param index the index in the labels array (the function is recusive, this index is increased)
-   * @param xPos x position of the current option
-   * @param yPos y position of the current option
-   */
-  generateAnswerBoxes = (problemWidget, labels, index, xPos, yPos) => {
-    if (labels.length === index) return
-
-    let feedback = {
-      'name': labels[index],
-      'description': '',
-      'score': 0
-    }
-
-    let data = {
-      'label': labels[index],
-      'problem_id': problemWidget.problem.id,
-      'feedback_id': null,
-      'cbOffsetX': 7, // checkbox offset relative to option position on x axis
-      'cbOffsetY': 21, // checkbox offset relative to option position on y axis
-      'widget': {
-        'name': 'mc_option_' + labels[index],
-        'x': xPos,
-        'y': yPos,
-        'type': 'mcq_widget'
-      }
-    }
-
-    const formData = new window.FormData()
-    formData.append('name', data.widget.name)
-    formData.append('x', data.widget.x + data.cbOffsetX)
-    formData.append('y', data.widget.y + data.cbOffsetY)
-    formData.append('problem_id', data.problem_id)
-    formData.append('label', data.label)
-    formData.append('fb_description', feedback.description)
-    formData.append('fb_score', feedback.score)
-    api.put('mult-choice/', formData).then(result => {
-      data.id = result.mult_choice_id
-      data.feedback_id = result.feedback_id
-      feedback.id = result.feedback_id
-      this.createNewMCWidget(problemWidget, data)
-      this.updateFeedback(feedback)
-      this.generateAnswerBoxes(problemWidget, labels, index + 1, xPos + problemWidget.problem.widthMCO, yPos)
-    }).catch(err => {
-      console.log(err)
-    })
-  }
-
-=======
->>>>>>> 08050da5
   SidePanel = (props) => {
     const selectedWidgetId = this.state.selectedWidgetId
     let selectedWidget = selectedWidgetId && this.state.widgets[selectedWidgetId]
     let problem = selectedWidget && selectedWidget.problem
-<<<<<<< HEAD
-    let containsMCOptions = (problem && problem.mc_options.length > 0) || false
-    let widgetEditDisabled = (this.state.previewing || !problem) || (this.props.exam.finalized && containsMCOptions)
-    let isGraded = problem && problem.graded
-    let widgetDeleteDisabled = widgetEditDisabled || isGraded
-    let totalNrAnswers = 12 // the upper limit for the nr of possible answer boxes
-    let disabledDeleteBoxes = !containsMCOptions
-    let isMCQ = (problem && problem.isMCQ) || false
-    let showPanelMCQ = isMCQ && !this.state.previewing && !this.props.exam.finalized
-=======
     let widgetEditDisabled = (this.state.previewing || !problem) ||
       (this.props.exam.finalized && problem.mc_options.length > 0)
     let isGraded = problem && problem.graded
     let widgetDeleteDisabled = widgetEditDisabled || isGraded
->>>>>>> 08050da5
 
     return (
       <React.Fragment>
@@ -655,27 +506,6 @@
           }}
           saveProblemName={this.saveProblemName}
         />
-<<<<<<< HEAD
-        { showPanelMCQ ? (
-          <PanelMCQ
-            totalNrAnswers={totalNrAnswers}
-            disabledGenerateBoxes={containsMCOptions}
-            disabledDeleteBoxes={disabledDeleteBoxes}
-            problem={problem}
-            onGenerateBoxesClick={(labels) => {
-              let problemWidget = this.state.widgets[this.state.selectedWidgetId]
-              // position the new mc option widget inside the problem widget
-              let xPos = problemWidget.x + 2
-              let yPos = problemWidget.y + 2
-              this.generateAnswerBoxes(problemWidget, labels, 0, xPos, yPos)
-            }}
-            onDeleteBoxesClick={() => {
-              this.setState({deletingMCWidget: true})
-            }}
-          />
-        ) : null }
-=======
->>>>>>> 08050da5
         <this.PanelExamActions />
       </React.Fragment>
     )
@@ -792,31 +622,6 @@
         {props.problem &&
           <React.Fragment>
             <div className='panel-block'>
-<<<<<<< HEAD
-              <div className='field'>
-                <label className='label'> Multiple choice question </label>
-                <input disabled={props.disableIsMCQ} type='checkbox' checked={props.isMCQProblem} onChange={
-                  (e) => {
-                    props.onMCQChange(e.target.checked)
-                  }} />
-              </div>
-=======
-              {!this.state.editActive && <label className='label'>Feedback options</label>}
->>>>>>> 08050da5
-            </div>
-            {this.state.editActive
-              ? <EditPanel problemID={props.problem.id} feedback={this.state.feedbackToEdit}
-                goBack={this.backToFeedback} updateCallback={this.updateFeedback} />
-              : <FeedbackPanel examID={this.props.examID} problem={props.problem}
-                editFeedback={this.editFeedback} showTooltips={this.state.showTooltips}
-                grading={false}
-              />}
-          </React.Fragment>
-<<<<<<< HEAD
-        )}
-        {this.isProblemWidget(selectedWidgetId) &&
-          <React.Fragment>
-            <div className='panel-block'>
               {!this.state.editActive && <label className='label'>Feedback options</label>}
             </div>
             {this.state.editActive
@@ -827,8 +632,6 @@
                 grading={false}
               />}
           </React.Fragment>
-=======
->>>>>>> 08050da5
         }
         <div className='panel-block'>
           <button
