import React from 'react'

import barcodeExampleImage from '../components/barcode_example.png'
// FIXME!
// eslint-disable-next-line import/no-webpack-loader-syntax
import barcodeExampleImageSize from '!image-dimensions-loader!../components/barcode_example.png'
import studentIdExampleImage from '../components/student_id_example.png'
// FIXME!
// eslint-disable-next-line import/no-webpack-loader-syntax
import studentIdExampleImageSize from '!image-dimensions-loader!../components/student_id_example.png'
import answerBoxImage from '../components/answer_box.png'
import EmptyPDF from '../components/EmptyPDF.jsx'
import PDFOverlay from '../components/PDFOverlay.jsx'

import ResizeAndDrag from 'react-rnd'

import { Document, Page } from 'react-pdf/dist/entry.webpack'

import * as api from '../api.jsx'

class ExamEditor extends React.Component {
  state = {
    mouseDown: false,
    selectionStartPoint: null,
    selectionEndPoint: null,
    selectionBox: null
  }

  getPDFUrl = () => {
    let whichPDF = this.props.finalized ? 'preview' : 'source_pdf'
    return this.props.examID >= 0 ? `/api/exams/${this.props.examID}/${whichPDF}` : null
  }

  getCoordinatesForEvent = (e) => {
    const parentNode = this.selectionArea
    const cumulativeOffset = this.cumulativeOffset(parentNode)
    const scrollY = Math.abs(parentNode.getClientRects()[0].top - cumulativeOffset.top)
    const scrollX = Math.abs(parentNode.getClientRects()[0].left - cumulativeOffset.left)
    return {
      x: e.clientX - cumulativeOffset.left + scrollX,
      y: e.clientY - cumulativeOffset.top + scrollY
    }
  }

  cumulativeOffset = (el) => {
    let top = 0
    let left = 0

    // No tail-call optimization so this is fine
    while (el) {
      top += el.offsetTop || 0
      left += el.offsetLeft || 0
      el = el.offsetParent
    }

    return {
      top: top,
      left: left
    }
  }

  handleMouseDown = (e) => {
    if (e.button === 2 || e.nativeEvent.which === 2) {
      return
    }
    this.props.selectWidget(null)
    this.setState({
      mouseDown: true,
      selectionStartPoint: this.getCoordinatesForEvent(e)
    })

    window.document.addEventListener('mousemove', this.handleMouseMove)
    window.document.addEventListener('mouseup', this.handleMouseUp)
  }

  handleMouseUp = () => {
    window.document.removeEventListener('mousemove', this.handleMouseMove)
    window.document.removeEventListener('mouseup', this.handleMouseUp)
    const selectionBox = this.state.selectionBox
    this.setState({
      mouseDown: false,
      selectionStartPoint: null,
      selectionEndPoint: null,
      selectionBox: null
    })
    if (selectionBox) {
      if (selectionBox.width >= this.props.problemMinWidth && selectionBox.height >= this.props.problemMinHeight) {
        const problemData = {
          name: 'New problem', // TODO: Name
          page: this.props.page,
<<<<<<< HEAD
          feedback: []
=======
          mc_options: [],
          widthMCO: 24,
          heightMCO: 38,
          isMCQ: false
>>>>>>> 8e88151c
        }
        const widgetData = {
          x: Math.round(selectionBox.left),
          y: Math.round(selectionBox.top),
          width: Math.round(selectionBox.width),
          height: Math.round(selectionBox.height),
          type: 'problem_widget'
        }
        const formData = new window.FormData()
        formData.append('exam_id', this.props.examID)
        formData.append('name', problemData.name)
        formData.append('page', problemData.page)
        formData.append('x', widgetData.x)
        formData.append('y', widgetData.y)
        formData.append('width', widgetData.width)
        formData.append('height', widgetData.height)
        api.post('problems', formData).then(result => {
          widgetData.id = result.widget_id
          problemData.id = result.id
          widgetData.problem = problemData

          this.props.createNewWidget(widgetData)
        }).catch(err => {
          console.log(err)
        })
      }
    }
  }

  handleMouseMove = (e) => {
    e.preventDefault()
    if (this.state.mouseDown) {
      const selectionEndPoint = this.getCoordinatesForEvent(e)
      this.setState((prevState) => {
        return {
          selectionEndPoint: selectionEndPoint,
          selectionBox: this.calculateSelectionBox(prevState.selectionStartPoint, selectionEndPoint)
        }
      })
    }
  }

  /**
   * Calculate selection box dimensions
   *
   * TODO: Clamp values to parent
   */
  calculateSelectionBox = (selectionStartPoint, selectionEndPoint) => {
    if (!this.state.mouseDown || selectionEndPoint === null || selectionStartPoint === null) {
      return null
    }

    const left = Math.min(selectionStartPoint.x, selectionEndPoint.x)
    const top = Math.min(selectionStartPoint.y, selectionEndPoint.y)
    const width = Math.abs(selectionStartPoint.x - selectionEndPoint.x)
    const height = Math.abs(selectionStartPoint.y - selectionEndPoint.y)
    const result = {
      left: left,
      top: top,
      width: width,
      height: height,

      background:
        width >= this.props.problemMinWidth &&
          height >= this.props.problemMinHeight
          ? 'rgba(100, 255, 100, 0.4)'
          : 'rgba(255, 100, 100, 0.4)',
      position: 'absolute',
      zIndex: 99
    }
    return result
  }

  renderSelectionBox = () => {
    if (this.state.mouseDown && this.state.selectionEndPoint && this.state.selectionStartPoint) {
      return (
        <div className='selection-border' style={this.state.selectionBox} />
      )
    } else {
      return null
    }
  }

  /**
   * This method is called when the position of a widget has changed. It informs the server about the relocation.
   * @param widget the widget that was relocated
   * @param data  the new location
   */
  updateWidgetDB = (widget, data) => {
    return api.patch('widgets/' + widget.id, data).then(() => {
      // ok
    }).catch(err => {
      console.log(err)
      // update to try and get a consistent state
      this.props.updateExam()
    })
  }

  /**
   * This function updates the state and the Database with the positions of the mc options.
   * @param widget the problem widget the mc options belong to
   * @param data the new position of the mc widget
   */
  updateMCO = (widget, data) => {
    // update state
    this.props.updateMCWidget(widget, {
      x: Math.round(data.x),
      y: Math.round(data.y)
    })

    // update DB
    widget.problem.mc_options.forEach(
      (option, i) => {
        let newData = {
          x: Math.round(data.x) + i * widget.problem.widthMCO + option.cbOffsetX,
          y: Math.round(data.y) + option.cbOffsetY
        }
        this.updateWidgetDB(option, newData)
      })
  }

  /**
   * This function updates the position of the mc options inside when the corresponding problem widget changes in
   * size or position. Note that the positions in the database are not updated. These should be updated once when the
   * action (resizing/dragging/other) is finalized.
   * @param widget the problem widget containing mc options
   * @param data the new data about the new size/position of the problem widget
   */
  repositionMC = (widget, data) => {
    if (widget.problem.mc_options.length > 0) {
      let oldX = widget.problem.mc_options[0].widget.x
      let oldY = widget.problem.mc_options[0].widget.y
      let newX = oldX
      let newY = oldY
      let widthOption = widget.problem.widthMCO * widget.problem.mc_options.length
      let heightOption = widget.problem.heightMCO
      let widthProblem = data.width ? data.width : widget.width
      let heightProblem = data.height ? data.height : widget.height

      if (newX < data.x) {
        newX = data.x
      } else if (newX + widthOption > data.x + widthProblem) {
        newX = data.x + widget.width - widthOption
      }

      if (newY < data.y) {
        newY = data.y
      } else if (newY + heightOption > data.y + heightProblem) {
        newY = data.y + widget.height - heightOption
      }

      let changed = (oldX !== newX) || (oldY !== newY) // update the state only if the mc options were moved
      if (changed) {
        this.props.updateMCWidget(widget, {
          x: Math.round(newX),
          y: Math.round(newY)
        })
      }
    }
  }

  /**
   * This function renders a group of options into one draggable widget.
   * @param widget the problem widget that contains a mc options
   * @return a react component representing the multiple choice widget
   */
  renderMCWidget = (widget) => {
    let width = widget.problem.widthMCO * widget.problem.mc_options.length
    let height = widget.problem.heightMCO
    let enableResizing = false
    const isSelected = widget.id === this.props.selectedWidgetId
    let xPos = widget.problem.mc_options[0].widget.x
    let yPos = widget.problem.mc_options[0].widget.y

    return (
      <ResizeAndDrag
        key={'widget_mc_' + widget.id}
        bounds={'[data-key="widget_' + widget.id + '"]'}
        minWidth={width}
        minHeight={height}
        enableResizing={{
          bottom: enableResizing,
          bottomLeft: enableResizing,
          bottomRight: enableResizing,
          left: enableResizing,
          right: enableResizing,
          top: enableResizing,
          topLeft: enableResizing,
          topRight: enableResizing
        }}
        position={{
          x: xPos,
          y: yPos
        }}
        size={{
          width: width,
          height: height
        }}
        onDragStart={() => {
          this.props.selectWidget(widget.id)
        }}
        onDragStop={(e, data) => {
          this.updateMCO(widget, data)
        }}
      >
        <div className={isSelected ? 'mcq-widget widget selected' : 'mcq-widget widget '}>
          {widget.problem.mc_options.map((option) => {
            return (
              <div key={'widget_mco_' + option.id} className='mcq-option'>
                <div className='mcq-option-label'>
                  {option.label}
                </div>
                <img className='mcq-box' src={answerBoxImage} />
              </div>
            )
          })}
        </div>
      </ResizeAndDrag>
    )
  }

  /**
   * Render problem widget and the mc options that correspond to the problem.
   * @param widget the corresponding widget object from the db
   * @returns {Array} an array of react components to be displayed
   */
  renderProblemWidget = (widget) => {
    // Only render when numPage is set
    if (widget.problem.page !== this.props.page) return []

    let enableResizing = true
    const isSelected = widget.id === this.props.selectedWidgetId
    let minWidth = this.props.problemMinWidth
    let minHeight = this.props.problemMinHeight
    let elementList = [(
      <ResizeAndDrag
        key={'widget_' + widget.id}
        data-key={'widget_' + widget.id}
        bounds='parent'
        minWidth={minWidth}
        minHeight={minHeight}
        enableResizing={{
          bottom: enableResizing,
          bottomLeft: enableResizing,
          bottomRight: enableResizing,
          left: enableResizing,
          right: enableResizing,
          top: enableResizing,
          topLeft: enableResizing,
          topRight: enableResizing
        }}
        position={{
          x: widget.x,
          y: widget.y
        }}
        size={{
          width: widget.width,
          height: widget.height
        }}
        onResize={(e, direction, ref, delta, position) => {
          this.props.updateWidget(widget.id, {
            width: { $set: ref.offsetWidth },
            height: { $set: ref.offsetHeight },
            x: { $set: Math.round(position.x) },
            y: { $set: Math.round(position.y) }
          })
          this.repositionMC(widget, {
            width: ref.offsetWidth,
            height: ref.offsetHeight,
            x: Math.round(position.x),
            y: Math.round(position.y)
          })
        }}
        onResizeStop={(e, direction, ref, delta, position) => {
          this.updateWidgetDB(widget, {
            x: Math.round(position.x),
            y: Math.round(position.y),
            width: ref.offsetWidth,
            height: ref.offsetHeight
          }).then(() => {
            if (widget.problem.mc_options.length > 0) {
              this.updateMCO(widget, {
                x: widget.problem.mc_options[0].widget.x, // these are guaranteed to be up to date
                y: widget.problem.mc_options[0].widget.y
              })
            }
          })
        }}
        onDragStart={() => {
          this.props.selectWidget(widget.id)
        }}
        onDrag={(e, data) => this.repositionMC(widget, data)}
        onDragStop={(e, data) => {
          this.props.updateWidget(widget.id, {
            x: { $set: Math.round(data.x) },
            y: { $set: Math.round(data.y) }
          })
          this.updateWidgetDB(widget, {
            x: Math.round(data.x),
            y: Math.round(data.y)
          }).then(() => {
            if (widget.problem.mc_options.length > 0) {
              this.updateMCO(widget, {
                // react offers the guarantee that setState calls are processed before handling next event
                // therefore the data in the state is up to date
                x: widget.problem.mc_options[0].widget.x,
                y: widget.problem.mc_options[0].widget.y
              })
            }
          })
        }}
      >
        <div
          className={isSelected ? 'widget selected' : 'widget'}
        />
      </ResizeAndDrag>
    )]

    // depending on the rendering option, render the mc_options separately or in a single widget
    if (widget.problem.mc_options.length > 0 && !this.props.finalized) {
      elementList.push(this.renderMCWidget(widget))
    }

    return elementList
  }

  /**
   * Render exam widgets.
   * @param widget the corresponding widget object from the db
   * @returns {Array} an array of react components to be displayed
   */
  renderExamWidget = (widget) => {
    if (this.props.finalized) return []

    let minWidth, minHeight
    let enableResizing = false
    const isSelected = widget.id === this.props.selectedWidgetId
    let image
    if (widget.name === 'barcode_widget') {
      minWidth = barcodeExampleImageSize.width
      minHeight = barcodeExampleImageSize.height
      image = barcodeExampleImage
    } else if (this.props.page === 0 && widget.name === 'student_id_widget') {
      minWidth = studentIdExampleImageSize.width
      minHeight = studentIdExampleImageSize.height
      image = studentIdExampleImage
    } else {
      return []
    }

    return [(
      <ResizeAndDrag
        key={'widget_' + widget.id}
        bounds='parent'
        minWidth={minWidth}
        minHeight={minHeight}
        enableResizing={{
          bottom: enableResizing,
          bottomLeft: enableResizing,
          bottomRight: enableResizing,
          left: enableResizing,
          right: enableResizing,
          top: enableResizing,
          topLeft: enableResizing,
          topRight: enableResizing
        }}
        position={{
          x: widget.x,
          y: widget.y
        }}
        size={{
          width: widget.width,
          height: widget.height
        }}
        onDragStart={() => {
          this.props.selectWidget(widget.id)
        }}
        onDragStop={(e, data) => {
          this.props.updateWidget(widget.id, {
            x: { $set: Math.round(data.x) },
            y: { $set: Math.round(data.y) }
          })
          this.updateWidgetDB(widget, {
            x: Math.round(data.x),
            y: Math.round(data.y)
          })
        }}
      >
        <div
          className={isSelected ? 'widget selected' : 'widget'}
          style={{
            boxSizing: 'content-box',
            backgroundImage: 'url(' + image + ')',
            backgroundRepeat: 'no-repeat'
          }}
        />
      </ResizeAndDrag>
    )]
  }

  /**
   * Render all the widgets by calling the right rendering function for each widget type
   * @returns {Array} containing all widgets components to be displayed
   */
  renderWidgets = () => {
    // Only render when numPage is set
    if (this.props.numPages !== null && this.props.widgets) {
      let widgets = this.props.widgets
      let elementList = []

      widgets.forEach((widget) => {
        if (widget.type === 'exam_widget') {
          elementList = elementList.concat(this.renderExamWidget(widget))
        } else if (widget.type === 'problem_widget') {
          elementList = elementList.concat(this.renderProblemWidget(widget))
        }
      })

      return elementList
    }
  }

  render = () => {
    return (
      <div
        ref={c => (this.selectionArea = c)}
        className='selection-area'
      >
        <Document
          file={this.getPDFUrl()}
          onLoadSuccess={this.props.onPDFLoad}
          loading={<EmptyPDF />}
          noData={<EmptyPDF />}
        >
          <Page
            renderAnnotations={false}
            renderTextLayer={false}
            pageIndex={this.props.page}
            onMouseDown={this.handleMouseDown} />
        </Document>
        <PDFOverlay />
        {this.renderWidgets()}
        {this.renderSelectionBox()}
      </div>
    )
  }
}

ExamEditor.defaultProps = {
  problemMinWidth: 75,
  problemMinHeight: 50
}

export default ExamEditor<|MERGE_RESOLUTION|>--- conflicted
+++ resolved
@@ -88,14 +88,11 @@
         const problemData = {
           name: 'New problem', // TODO: Name
           page: this.props.page,
-<<<<<<< HEAD
-          feedback: []
-=======
+          feedback: [],
           mc_options: [],
           widthMCO: 24,
           heightMCO: 38,
           isMCQ: false
->>>>>>> 8e88151c
         }
         const widgetData = {
           x: Math.round(selectionBox.left),
