import React from 'react'

import barcodeExampleImage from '../components/barcode_example.png'
// FIXME!
// eslint-disable-next-line import/no-webpack-loader-syntax
import barcodeExampleImageSize from '!image-dimensions-loader!../components/barcode_example.png'
import studentIdExampleImage from '../components/student_id_example.png'
// FIXME!
// eslint-disable-next-line import/no-webpack-loader-syntax
import studentIdExampleImageSize from '!image-dimensions-loader!../components/student_id_example.png'
import answerBoxImage from '../components/answer_box.png'
import EmptyPDF from '../components/EmptyPDF.jsx'
import PDFOverlay from '../components/PDFOverlay.jsx'

import ResizeAndDrag from 'react-rnd'

import { Document, Page } from 'react-pdf/dist/entry.webpack'

import * as api from '../api.jsx'

class ExamEditor extends React.Component {
  state = {
    mouseDown: false,
    selectionStartPoint: null,
    selectionEndPoint: null,
    selectionBox: null,
    draggingWidget: false // if a problem widget is being dragged, remove the highlighting of the feedback
  }

  getPDFUrl = () => {
    let whichPDF = this.props.finalized ? 'preview' : 'source_pdf'
    return this.props.examID >= 0 ? `/api/exams/${this.props.examID}/${whichPDF}` : null
  }

  getCoordinatesForEvent = (e) => {
    const parentNode = this.selectionArea
    const cumulativeOffset = this.cumulativeOffset(parentNode)
    const scrollY = Math.abs(parentNode.getClientRects()[0].top - cumulativeOffset.top)
    const scrollX = Math.abs(parentNode.getClientRects()[0].left - cumulativeOffset.left)
    return {
      x: e.clientX - cumulativeOffset.left + scrollX,
      y: e.clientY - cumulativeOffset.top + scrollY
    }
  }

  cumulativeOffset = (el) => {
    let top = 0
    let left = 0

    // No tail-call optimization so this is fine
    while (el) {
      top += el.offsetTop || 0
      left += el.offsetLeft || 0
      el = el.offsetParent
    }

    return {
      top: top,
      left: left
    }
  }

  handleMouseDown = (e) => {
    if (e.button === 2 || e.nativeEvent.which === 2) {
      return
    }
    this.props.selectWidget(null)
    this.setState({
      mouseDown: true,
      selectionStartPoint: this.getCoordinatesForEvent(e)
    })

    window.document.addEventListener('mousemove', this.handleMouseMove)
    window.document.addEventListener('mouseup', this.handleMouseUp)
  }

  handleMouseUp = () => {
    window.document.removeEventListener('mousemove', this.handleMouseMove)
    window.document.removeEventListener('mouseup', this.handleMouseUp)
    const selectionBox = this.state.selectionBox
    this.setState({
      mouseDown: false,
      selectionStartPoint: null,
      selectionEndPoint: null,
      selectionBox: null
    })
    if (selectionBox) {
      if (selectionBox.width >= this.props.problemMinWidth && selectionBox.height >= this.props.problemMinHeight) {
        const problemData = {
          name: 'New problem', // TODO: Name
          page: this.props.page,
          feedback: [],
          mc_options: [],
<<<<<<< HEAD
          widthMCO: 24,
          heightMCO: 38,
          isMCQ: false,
          grading_policy: 0
=======
          widthMCO: 20,
          heightMCO: 34,
          isMCQ: false
>>>>>>> ae52becc
        }
        const widgetData = {
          x: Math.round(selectionBox.left),
          y: Math.round(selectionBox.top),
          width: Math.round(selectionBox.width),
          height: Math.round(selectionBox.height),
          type: 'problem_widget'
        }
        const formData = new window.FormData()
        formData.append('exam_id', this.props.examID)
        formData.append('name', problemData.name)
        formData.append('page', problemData.page)
        formData.append('x', widgetData.x)
        formData.append('y', widgetData.y)
        formData.append('width', widgetData.width)
        formData.append('height', widgetData.height)
        formData.append('grading_policy', problemData.grading_policy)
        api.post('problems', formData).then(result => {
          widgetData.id = result.widget_id
          problemData.id = result.id
          problemData.name = result.problem_name
          widgetData.problem = problemData

          this.props.createNewWidget(widgetData)
        }).catch(err => {
          console.log(err)
        })
      }
    }
  }

  handleMouseMove = (e) => {
    e.preventDefault()
    if (this.state.mouseDown) {
      const selectionEndPoint = this.getCoordinatesForEvent(e)
      this.setState((prevState) => {
        return {
          selectionEndPoint: selectionEndPoint,
          selectionBox: this.calculateSelectionBox(prevState.selectionStartPoint, selectionEndPoint)
        }
      })
    }
  }

  /**
   * Calculate selection box dimensions
   *
   * TODO: Clamp values to parent
   */
  calculateSelectionBox = (selectionStartPoint, selectionEndPoint) => {
    if (!this.state.mouseDown || selectionEndPoint === null || selectionStartPoint === null) {
      return null
    }

    const left = Math.min(selectionStartPoint.x, selectionEndPoint.x)
    const top = Math.min(selectionStartPoint.y, selectionEndPoint.y)
    const width = Math.abs(selectionStartPoint.x - selectionEndPoint.x)
    const height = Math.abs(selectionStartPoint.y - selectionEndPoint.y)
    const result = {
      left: left,
      top: top,
      width: width,
      height: height,

      background:
        width >= this.props.problemMinWidth &&
          height >= this.props.problemMinHeight
          ? 'rgba(100, 255, 100, 0.4)'
          : 'rgba(255, 100, 100, 0.4)',
      position: 'absolute',
      zIndex: 99
    }
    return result
  }

  renderSelectionBox = () => {
    if (this.state.mouseDown && this.state.selectionEndPoint && this.state.selectionStartPoint) {
      return (
        <div className='selection-border' style={this.state.selectionBox} />
      )
    } else {
      return null
    }
  }

  /**
   * This method is called when the position of a widget has changed. It informs the server about the relocation.
   * @param widget the widget that was relocated
   * @param data  the new location
   */
  updateWidgetDB = (widget, data) => {
    return api.patch('widgets/' + widget.id, data).then(() => {
      // ok
    }).catch(err => {
      console.log(err)
      // update to try and get a consistent state
      this.props.updateExam()
    })
  }

  /**
   * This function updates the state and the Database with the positions of the mc options.
   * @param widget the problem widget the mc options belong to
   * @param data the new position of the mc widget
   */
  updateMCO = (widget, data) => {
    if (this.props.finalized) return // do not modify the locations of the mc options after the exam is finalized

    // update state
    this.props.updateMCOsInState(widget, {
      x: Math.round(data.x),
      y: Math.round(data.y)
    })

    // update DB
    widget.problem.mc_options.forEach(
      (option, i) => {
        let newData = {
          x: Math.round(data.x) + i * widget.problem.widthMCO + option.cbOffsetX,
          y: Math.round(data.y) + option.cbOffsetY
        }
        this.updateWidgetDB(option, newData)
      })
  }

  /**
   * This function renders a group of options into one draggable widget.
   * @param widget the problem widget that contains a mc options
   * @return a react component representing the multiple choice widget
   */
  renderMCWidget = (widget) => {
    let width = widget.problem.widthMCO * widget.problem.mc_options.length
    let height = widget.problem.heightMCO
    let enableResizing = false
    const isSelected = widget.id === this.props.selectedWidgetId
    let xPos = widget.problem.mc_options[0].widget.x
    let yPos = widget.problem.mc_options[0].widget.y

    return (
      <ResizeAndDrag
        key={'widget_mc_' + widget.id}
        bounds={'[data-key="widget_' + widget.id + '"]'}
        minWidth={width}
        minHeight={height}
        enableResizing={{
          bottom: enableResizing,
          bottomLeft: enableResizing,
          bottomRight: enableResizing,
          left: enableResizing,
          right: enableResizing,
          top: enableResizing,
          topLeft: enableResizing,
          topRight: enableResizing
        }}
        position={{
          x: xPos,
          y: yPos
        }}
        size={{
          width: width,
          height: height
        }}
        onDragStart={() => {
          this.props.selectWidget(widget.id)
          this.setState({
            draggingWidget: true
          })

          this.props.removeAllHighlight(widget)
        }}
        onDragStop={(e, data) => {
          this.updateMCO(widget, data)
          this.setState({
            draggingWidget: false
          })
        }}
      >
        <div className={isSelected ? 'mcq-widget widget selected' : 'mcq-widget widget '}>
          {widget.problem.mc_options.map((option) => {
            return (
              <div key={'widget_mco_' + option.id} className='mcq-option'
                onMouseEnter={() => {
                  if (!this.state.draggingWidget) {
                    this.props.highlightFeedback(widget, option.feedback_id)
                  }
                }}
                onMouseLeave={() => {
                  if (!this.state.draggingWidget) {
                    this.props.removeHighlight(widget, option.feedback_id)
                  }
                }}
                style={{'--width-mco': widget.problem.widthMCO + 'px', '--height-mco': widget.problem.heightMCO + 'px'}}
              >
                <div className='mcq-option-label'>
                  {option.label === ' ' ? <span>&nbsp;</span> : option.label}
                </div>
                <img className='mcq-box' src={answerBoxImage} />
              </div>
            )
          })}
        </div>
      </ResizeAndDrag>
    )
  }

  /**
   * Render problem widget and the mc options that correspond to the problem.
   * @param widget the corresponding widget object from the db
   * @returns {Array} an array of react components to be displayed
   */
  renderProblemWidget = (widget) => {
    // Only render when numPage is set
    if (widget.problem.page !== this.props.page) return []

    let enableResizing = true
    const isSelected = widget.id === this.props.selectedWidgetId
    let minWidth = this.props.problemMinWidth
    let minHeight = this.props.problemMinHeight
    let elementList = [(
      <ResizeAndDrag
        key={'widget_' + widget.id}
        data-key={'widget_' + widget.id}
        bounds='parent'
        minWidth={minWidth}
        minHeight={minHeight}
        enableResizing={{
          bottom: enableResizing,
          bottomLeft: enableResizing,
          bottomRight: enableResizing,
          left: enableResizing,
          right: enableResizing,
          top: enableResizing,
          topLeft: enableResizing,
          topRight: enableResizing
        }}
        position={{
          x: widget.x,
          y: widget.y
        }}
        size={{
          width: widget.width,
          height: widget.height
        }}
        onResize={(e, direction, ref, delta, position) => {
          this.props.updateWidget(widget.id, {
            width: { $set: ref.offsetWidth },
            height: { $set: ref.offsetHeight },
            x: { $set: Math.round(position.x) },
            y: { $set: Math.round(position.y) }
          })
          this.props.repositionMCO(widget.id, {
            width: ref.offsetWidth,
            height: ref.offsetHeight,
            x: Math.round(position.x),
            y: Math.round(position.y)
          })
        }}
        onResizeStop={(e, direction, ref, delta, position) => {
          this.updateWidgetDB(widget, {
            x: Math.round(position.x),
            y: Math.round(position.y),
            width: ref.offsetWidth,
            height: ref.offsetHeight
          }).then(() => {
            if (widget.problem.mc_options.length > 0) {
              this.updateMCO(widget, {
                x: widget.problem.mc_options[0].widget.x, // these are guaranteed to be up to date
                y: widget.problem.mc_options[0].widget.y
              })
            }
          })
        }}
        onDragStart={() => {
          this.props.selectWidget(widget.id)
          this.setState({
            draggingWidget: true
          })
        }}
        onDrag={(e, data) => this.props.repositionMCO(widget.id, data)}
        onDragStop={(e, data) => {
          this.setState({
            draggingWidget: false
          })
          this.props.updateWidget(widget.id, {
            x: { $set: Math.round(data.x) },
            y: { $set: Math.round(data.y) }
          })
          this.updateWidgetDB(widget, {
            x: Math.round(data.x),
            y: Math.round(data.y)
          }).then(() => {
            if (widget.problem.mc_options.length > 0) {
              this.updateMCO(widget, {
                // react offers the guarantee that setState calls are processed before handling next event
                // therefore the data in the state is up to date
                x: widget.problem.mc_options[0].widget.x,
                y: widget.problem.mc_options[0].widget.y
              })
            }
          })
        }}
      >
        <div
          className={isSelected ? 'widget selected' : 'widget'}
        />
      </ResizeAndDrag>
    )]

    // depending on the rendering option, render the mc_options separately or in a single widget
    if (widget.problem.mc_options.length > 0 && !this.props.finalized) {
      elementList.push(this.renderMCWidget(widget))
    }

    return elementList
  }

  /**
   * Render exam widgets.
   * @param widget the corresponding widget object from the db
   * @returns {Array} an array of react components to be displayed
   */
  renderExamWidget = (widget) => {
    if (this.props.finalized) return []

    let minWidth, minHeight
    let enableResizing = false
    const isSelected = widget.id === this.props.selectedWidgetId
    let image
    if (widget.name === 'barcode_widget') {
      minWidth = barcodeExampleImageSize.width
      minHeight = barcodeExampleImageSize.height
      image = barcodeExampleImage
    } else if (this.props.page === 0 && widget.name === 'student_id_widget') {
      minWidth = studentIdExampleImageSize.width
      minHeight = studentIdExampleImageSize.height
      image = studentIdExampleImage
    } else {
      return []
    }

    return [(
      <ResizeAndDrag
        key={'widget_' + widget.id}
        bounds='parent'
        minWidth={minWidth}
        minHeight={minHeight}
        enableResizing={{
          bottom: enableResizing,
          bottomLeft: enableResizing,
          bottomRight: enableResizing,
          left: enableResizing,
          right: enableResizing,
          top: enableResizing,
          topLeft: enableResizing,
          topRight: enableResizing
        }}
        position={{
          x: widget.x,
          y: widget.y
        }}
        size={{
          width: widget.width,
          height: widget.height
        }}
        onDragStart={() => {
          this.props.selectWidget(widget.id)
        }}
        onDragStop={(e, data) => {
          this.props.updateWidget(widget.id, {
            x: { $set: Math.round(data.x) },
            y: { $set: Math.round(data.y) }
          })
          this.updateWidgetDB(widget, {
            x: Math.round(data.x),
            y: Math.round(data.y)
          })
        }}
      >
        <div
          className={isSelected ? 'widget selected' : 'widget'}
          style={{
            boxSizing: 'content-box',
            backgroundImage: 'url(' + image + ')',
            backgroundRepeat: 'no-repeat'
          }}
        />
      </ResizeAndDrag>
    )]
  }

  /**
   * Render all the widgets by calling the right rendering function for each widget type
   * @returns {Array} containing all widgets components to be displayed
   */
  renderWidgets = () => {
    // Only render when numPage is set
    if (this.props.numPages !== null && this.props.widgets) {
      let widgets = this.props.widgets
      let elementList = []

      widgets.forEach((widget) => {
        if (widget.type === 'exam_widget') {
          elementList = elementList.concat(this.renderExamWidget(widget))
        } else if (widget.type === 'problem_widget') {
          elementList = elementList.concat(this.renderProblemWidget(widget))
        }
      })

      return elementList
    }
  }

  render = () => {
    return (
      <div
        ref={c => (this.selectionArea = c)}
        className='selection-area'
      >
        <Document
          file={this.getPDFUrl()}
          onLoadSuccess={this.props.onPDFLoad}
          loading={<EmptyPDF />}
          noData={<EmptyPDF />}
        >
          <Page
            renderAnnotations={false}
            renderTextLayer={false}
            pageIndex={this.props.page}
            onMouseDown={this.handleMouseDown} />
        </Document>
        <PDFOverlay />
        {this.renderWidgets()}
        {this.renderSelectionBox()}
      </div>
    )
  }
}

ExamEditor.defaultProps = {
  problemMinWidth: 75,
  problemMinHeight: 50
}

export default ExamEditor<|MERGE_RESOLUTION|>--- conflicted
+++ resolved
@@ -91,16 +91,10 @@
           page: this.props.page,
           feedback: [],
           mc_options: [],
-<<<<<<< HEAD
-          widthMCO: 24,
-          heightMCO: 38,
+          widthMCO: 20,
+          heightMCO: 34,
           isMCQ: false,
           grading_policy: 0
-=======
-          widthMCO: 20,
-          heightMCO: 34,
-          isMCQ: false
->>>>>>> ae52becc
         }
         const widgetData = {
           x: Math.round(selectionBox.left),
