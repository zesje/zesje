--- conflicted
+++ resolved
@@ -239,25 +239,19 @@
   /**
    * Updates the submission from the server, and sets it as the current submission.
   */
-<<<<<<< HEAD
-  updateSubmission = () => {
-    api.get(`submissions/${this.props.examID}/${this.state.submission.id}?${[
+  updateSubmission = async () => {
+    const data = await api.get(`submissions/${this.props.examID}/${this.state.submission.id}?${[
       `problem_id=${this.state.problem.id}`,
       ...this.getFilterArguments()
-    ].join('&')}`).then(({submission, filter_matches: matchingResults}) => {
-      this.setState({
-        submission,
-        matchingResults
-=======
-  updateSubmission = async () => {
-    const data = await api.get(`submissions/${this.props.examID}/${this.state.submission.id}?problem_id=${this.props.problemID}`)
+    ].join('&')}`)
+
     this.setState(prevState => ({
       submission: data.submission,
+      matchingResults: data.filter_matches,
       problem: update(prevState.problem, {
         n_graded: {
           $set: data.n_graded
         }
->>>>>>> c1170afc
       })
     }))
   }
@@ -374,26 +368,6 @@
      })
    }
 
-<<<<<<< HEAD
-  updateProgressBar = async () => {
-    const submissionID = this.props.submissionID
-    const subData = await api.get(
-      `submissions/${this.props.examID}/${submissionID}?${[
-        `problem_id=${this.state.problem.id}`,
-        ...this.getFilterArguments()
-      ].join('&')}`
-    )
-    this.setState(prevState => ({
-      problem: update(prevState.problem, {
-        n_graded: {
-          $set: subData.n_graded
-        }
-      })
-    }))
-  }
-
-=======
->>>>>>> c1170afc
   /**
    * Toggles full page view.
    */
