import React from 'react'
import Notification from 'react-bulma-notification'
import Hero from '../components/Hero.jsx'

import FeedbackPanel from '../components/feedback/FeedbackPanel.jsx'
import ProblemSelector from './grade/ProblemSelector.jsx'
import EditPanel from '../components/feedback/EditPanel.jsx'
import ProgressBar from '../components/ProgressBar.jsx'
import withShortcuts from '../components/ShortcutBinder.jsx'
import GradeNavigation from './grade/GradeNavigation.jsx'

import * as api from '../api.jsx'

import 'bulma-tooltip/dist/css/bulma-tooltip.min.css'
import './grade/Grade.css'
import '../components/SubmissionNavigation.css'

class Grade extends React.Component {
  /**
   * Constructor sets empty state, and requests metadata for the exam.
   * After getting this metadata, requests and sets the submission and the problem.
   */
  constructor (props) {
    super(props)
    this.state = {}
    api.get(`exams/${this.props.examID}?only_metadata=true` +
      `&shuffle_seed=${this.props.graderID}`).then(metadata => {
      const examID = metadata.exam_id
      const submissionID = metadata.submissions[0].id
      const problemID = metadata.problems[0].id
      Promise.all([
        api.get(`submissions/${examID}/${submissionID}`),
        api.get(`problems/${problemID}`)
      ]).then(values => {
        const submission = values[0]
        const problem = values[1]
        this.setState({
          submission: submission,
          problem: problem,
          submissions: metadata.submissions,
          problems: metadata.problems
        })
      })
    })
  }

  /**
   * React lifecycle method. Binds all shortcuts.
   */
  componentDidMount = () => {
    // If we change the keybindings here we should also remember to
    // update the tooltips for the associated widgets (in render()).
    // Also add the shortcut to ./client/components/help/ShortcutsHelp.md
    this.props.bindShortcut(['shift+left', 'shift+h'], this.prev)
    this.props.bindShortcut(['shift+right', 'shift+l'], this.next)
    this.props.bindShortcut(['a'], this.approve)
    this.props.bindShortcut(['left', 'h'], (event) => {
      event.preventDefault()
      this.prevUngraded()
    })
    this.props.bindShortcut(['right', 'l'], (event) => {
      event.preventDefault()
      this.nextUngraded()
    })
    this.props.bindShortcut(['shift+up', 'shift+k'], (event) => {
      event.preventDefault()
      this.prevProblem()
    })
    this.props.bindShortcut(['shift+down', 'shift+j'], (event) => {
      event.preventDefault()
      this.nextProblem()
    })
    this.props.bindShortcut('f', this.toggleFullPage)
    this.props.bindShortcut('ctrl', (event) => {
      event.preventDefault()
      this.setState({showTooltips: !this.state.showTooltips})
    })
    let key = 0
    let prefix = ''
    for (let i = 1; i < 21; i++) {
      key = i % 10
      prefix = i > 10 ? 'shift+' : ''
      this.props.bindShortcut(prefix + key, () => this.toggleFeedbackOptionIndex(i - 1))
    }
  }

  /**
   * Navigates the current submission forwards or backwards, and either just to the next, or to the next ungraded.
   * Also updates the metadata, and the current problem, to make sure that the
   * progress bar and feedback options are both up to date.
   * @param direction either 'prev' or 'next'
   * @param ungraded either 'true' or 'false'
   */
  navigate = (direction, ungraded) => {
    api.get(`submissions/${this.props.examID}/${this.state.submission.id}` +
      '?problem_id=' + this.state.problem.id +
      '&shuffle_seed=' + this.props.graderID +
      '&direction=' + direction +
      '&ungraded=' + ungraded).then(sub =>
      this.setState({
        submission: sub
      })
    )
    this.setProblemUpdateMetadata(this.state.problem.id)
  }
  /**
   * Sugar methods for navigate.
   */
  prev = () => {
    this.navigate('prev', 'false')
  }
  next = () => {
    this.navigate('next', 'false')
  }
  prevUngraded = () => {
    this.navigate('prev', 'true')
  }

  nextUngraded = () => {
    this.navigate('next', 'true')
  }

  /**
   * Updates the submission from the server, and sets it as the current submission.
   * @param id the id of the submission to update to.
  */
  setSubmission = (id) => {
    api.get(`submissions/${this.props.examID}/${id}`).then(sub => {
      this.setState({
        submission: sub
      })
    })
  }
  /**
   * Updates the problem from the server, and sets it as the current problem.
   * Also updates the metadata.
   * @param id the id of the problem to update to.
   */
  setProblemUpdateMetadata = (id) => {
    api.get(`problems/${id}`).then(problem => {
      this.setState({
        problem: problem
      })
    })
    this.updateMetadata()
  }
  /**
   * Updates the metadata for the current exam.
   * This metadata has:
   * id, student for each submission in the exam and
   * id, name for each problem in the exam.
   */
  updateMetadata = () => {
    api.get(`exams/${this.props.examID}?only_metadata=true` +
    `&shuffle_seed=${this.props.graderID}`).then(metadata => {
      this.setState({
        submissions: metadata.submissions,
        problems: metadata.problems
      })
    })
  }
  /**
   * Finds the index of the current problem and moves to the previous one.
   */
  prevProblem = () => {
    const currentIndex = this.state.problems.findIndex(p => p.id === this.state.problem.id)
    if (currentIndex === 0) {
      return
    }
    const newId = this.state.problems[currentIndex - 1].id
    this.setProblemUpdateMetadata(newId)
  }
  /**
   * Finds the index of the current problem and moves to the next one.
   */
  nextProblem = () => {
    const currentIndex = this.state.problems.findIndex(p => p.id === this.state.problem.id)
    if (currentIndex === this.state.problems.length - 1) {
      return
    }
    const newId = this.state.problems[currentIndex + 1].id
    this.setProblemUpdateMetadata(newId)
  }
  /**
   * Enter the feedback editing view for a feedback option.
   * @param feedback the feedback to edit.
   */
  editFeedback = (feedback) => {
    this.setState({
      editActive: true,
      feedbackToEdit: feedback
    })
  }
  /**
   * Go back to all the feedback options.
   * Updates the problem to make sure changes to feedback options are reflected.
   */
  backToFeedback = () => {
    this.setProblemUpdateMetadata(this.state.problem.id)
    this.setState({
      editActive: false
    })
  }

<<<<<<< HEAD
  /**
   * Toggles a feedback option by it's index in the problems list of feedback.
   * @param index the index of the feedback option.
   */
  toggleFeedbackOptionIndex (index) {
    this.toggleFeedbackOption(this.state.problem.feedback[index].id)
=======
  setSubmission = (id) => {
    const i = this.state.submissions.findIndex(sub => sub.id === id)
    this.setSubmissionIndex(i)
  }
  changeProblem = (event) => {
    this.setState({
      pIndex: event.target.value
    })
    event.target.blur()
  }

  setProblemIndex = (newIndex) => {
    if (newIndex >= 0 && newIndex < this.props.exam.problems.length) {
      this.setState({
        pIndex: newIndex
      })
    }
  }

  prevProblem = () => {
    const newIndex = this.state.pIndex - 1
    this.setProblemIndex(newIndex)
  }
  nextProblem = () => {
    const newIndex = this.state.pIndex + 1
    this.setProblemIndex(newIndex)
>>>>>>> f946e385
  }

  /**
   * Toggles a feedback option.
   * Updates the submission afterwards, to make sure changes are reflected.
   * @param id the id of the feedback option to change.
   */
  toggleFeedbackOption = (id) => {
    const submission = this.state.submission
    const problem = this.state.problem

    api.put(`solution/${this.props.examID}/${submission.id}/${problem.id}`, {
      id: id,
      graderID: this.props.graderID
    }).then(result => {
      this.setSubmission(submission.id)
    })
  }
  /**
   * Approves the current submission.
   */
  approve = () => {
    const submission = this.state.submission
    const problem = this.state.problem

    api.put(`solution/approve/${this.props.examID}/${submission.id}/${problem.id}`, {
      graderID: this.props.graderID
    }).catch(resp => {
      resp.json().then(body => Notification.error('Could not approve feedback: ' + body.message))
    }).then(result => {
      this.setSubmission(submission.id)
    })
  }

  /**
   * Toggles full page view.
   */
  toggleFullPage = () => {
    this.setState({
      fullPage: !this.state.fullPage
    })
  }

  /**
   * Hashes the location of the current problems widget.
   * @param problem the problem to hash the widget location for.
   * @returns the hashed string value
   */
  static getLocationHash = (problem) => {
    const wid = problem.widget
    const hashStr = wid.x + '.' + wid.y + '.' + wid.width + '.' + wid.height
    return Grade.hashString(hashStr)
  }

  /**
   * Function to calculate hash from a string, from:
   * https://stackoverflow.com/questions/7616461/generate-a-hash-from-string-in-javascript
   * @param str the string to hash.
   * @returns the hashed string value.
   */
  static hashString = (str) => {
    let hash = 0
    if (str.length === 0) return hash
    let chr
    for (let i = 0; i < str.length; i++) {
      chr = str.charCodeAt(i)
      hash = ((hash << 5) - hash) + chr
      hash |= 0 // Convert to 32bit integer
    }
    return Math.abs(hash)
  }

  render () {
    const hero = (<Hero title='Grade' subtitle='Assign feedback to each solution' />)
    // Have to not render if no submission exists in the state yet, to prevent crashes.
    // This should only happen while the initial call to update submission in the constructor is still pending.
    if (!this.state.submission) {
      return hero
    }
    const examID = this.props.examID
    const graderID = this.props.graderID
    const submission = this.state.submission
    const problem = this.state.problem
    const submissions = this.state.submissions
    const problems = this.state.problems
    const solution = submission.problems.find(p => p.id === problem.id)
    const otherSubmissions = this.state.submissions.filter((sub) => (
      sub.id !== submission.id && submission.student && sub.student && sub.student.id === submission.student.id)
    ).map((sub) => ' #' + sub.id)
    const multiple = otherSubmissions.length > 0
    const gradedTime = new Date(solution.graded_at)

    return (
      <div>

        {hero}

        <section className='section'>

          <div className='container'>
            <div className='columns'>
              <div className='column is-one-quarter-desktop is-one-third-tablet'>
                <ProblemSelector
                  problems={problems}
                  setProblemUpdateMetadata={this.setProblemUpdateMetadata}
                  current={problem}
                  showTooltips={this.state.showTooltips} />
                <nav className='panel'>
                  {this.state.editActive
                    ? <EditPanel
                      problemID={problem.id}
                      feedback={this.state.feedbackToEdit}
                      goBack={this.backToFeedback} />
                    : <FeedbackPanel
                      examID={examID} submissionID={submission.id} graderID={graderID}
                      problem={problem} solution={solution}
                      showTooltips={this.state.showTooltips} grading
                      setSubmission={this.setSubmission}
                      editFeedback={this.editFeedback}
                      toggleOption={this.toggleFeedbackOption} />
                  }
                </nav>
              </div>

              <div className='column'>
<<<<<<< HEAD
=======
                <div className='level'>
                  <div className='level-item make-wider'>
                    <div className='field has-addons is-mobile'>
                      <div className='control'>
                        <button type='submit'
                          className={'button is-info is-rounded is-hidden-mobile' +
                            (this.state.showTooltips ? ' tooltip is-tooltip-active' : '')}
                          data-tooltip='←'
                          onClick={this.prevUngraded}>Ungraded</button>
                        <button type='submit'
                          className={'button is-link' +
                            (this.state.showTooltips ? ' tooltip is-tooltip-active' : '')}
                          data-tooltip='shift + ←'
                          onClick={this.prev}>Previous</button>
                      </div>
                      <div id='search' className={'control is-wider ' + (this.state.showTooltips ? 'tooltip is-tooltip-active tooltip-no-arrow' : '')}
                        data-tooltip='Press ctrl to hide shortcuts'>
                        <SearchBox
                          placeholder='Search for a submission'
                          selected={submission}
                          options={submissions}
                          suggestionKeys={(anonymous ? ['id'] : [
                            'student.id',
                            'student.firstName',
                            'student.lastName',
                            'id'
                          ])}
                          setSelected={this.setSubmission}
                          renderSelected={({id, student}) => {
                            if (student && !anonymous) {
                              return `${student.firstName} ${student.lastName} (${student.id})`
                            } else {
                              return `#${id}`
                            }
                          }}
                          renderSuggestion={(submission) => {
                            const stud = submission.student
                            if (stud && !anonymous) {
                              return (
                                <div className='flex-parent'>
                                  <b className='flex-child truncated'>
                                    {`${stud.firstName} ${stud.lastName}`}
                                  </b>
                                  <i className='flex-child fixed'>
                                    ({stud.id}, #{submission.id})
                                  </i>
                                </div>
                              )
                            } else {
                              return (
                                <div className='flex-parent'>
                                  <b className='flex-child fixed'>
                                    #{submission.id}
                                  </b>
                                </div>
                              )
                            }
                          }}
                        />
                      </div>
                      <div className='control'>
                        <button type='submit'
                          className={'button is-link' +
                            (this.state.showTooltips ? ' tooltip is-tooltip-active' : '')}
                          data-tooltip='shift + →'
                          onClick={this.next}>Next</button>
                        <button type='submit'
                          className={'button is-info is-rounded is-hidden-mobile' +
                            (this.state.showTooltips ? ' tooltip is-tooltip-active' : '')}
                          data-tooltip='→'
                          onClick={this.nextUngraded}>Ungraded</button>
                      </div>
                    </div>
                  </div>
                </div>
>>>>>>> f946e385

                <GradeNavigation
                  submission={submission}
                  submissions={submissions}
                  setSubmission={this.setSubmission}
                  prevUngraded={this.prevUngraded}
                  prev={this.prev}
                  next={this.next}
                  nextUngraded={this.nextUngraded}
                  anonymous={this.props.gradeAnonymous}
                  showToolTips={this.state.showTooltips}
                />

                <ProgressBar done={problem.n_graded} total={submissions.length} />

                {multiple
                  ? <article className='message is-info'>
                    <div className='message-body'>
                      <p>
                        This student has multiple submissions: (#{submission.id}, {otherSubmissions})
                        Make sure that each applicable feedback option is only selected once.
                      </p>
                    </div>
                  </article>
                  : null
                }

                <div className='level'>
                  <div className='level-left'>
                    <div className='level-item'>
                      <div className={(this.state.showTooltips ? ' tooltip is-tooltip-active is-tooltip-top' : '')}
                        data-tooltip='approve feedback: a' >
                        {solution.graded_at
                          ? <div>Graded by: {solution.graded_by.name} <i>({gradedTime.toLocaleString()})</i></div>
                          : <div>Ungraded</div>
                        }
                      </div>
                    </div>
                  </div>
                  <div className='level-right'>
                    <div className='level-item'>
                      <button className={'button is-info is-outlined' + (this.state.showTooltips ? ' tooltip is-tooltip-active' : '')}
                        data-tooltip='f' onClick={this.toggleFullPage}>
                        {this.state.fullPage ? 'Focus problem' : 'View full page'}
                      </button>
                    </div>
                  </div>
                </div>

                <p className={'box' + (solution.graded_at ? ' is-graded' : '')}>
                  <img src={examID ? ('api/images/solutions/' + examID + '/' +
                    problem.id + '/' + submission.id + '/' + (this.state.fullPage ? '1' : '0')) + '?' +
                    Grade.getLocationHash(problem) : ''} alt='' />
                </p>
              </div>
            </div>
          </div>
        </section>
      </div>
    )
  }
}

export default withShortcuts(Grade)<|MERGE_RESOLUTION|>--- conflicted
+++ resolved
@@ -202,41 +202,12 @@
     })
   }
 
-<<<<<<< HEAD
   /**
    * Toggles a feedback option by it's index in the problems list of feedback.
    * @param index the index of the feedback option.
    */
   toggleFeedbackOptionIndex (index) {
     this.toggleFeedbackOption(this.state.problem.feedback[index].id)
-=======
-  setSubmission = (id) => {
-    const i = this.state.submissions.findIndex(sub => sub.id === id)
-    this.setSubmissionIndex(i)
-  }
-  changeProblem = (event) => {
-    this.setState({
-      pIndex: event.target.value
-    })
-    event.target.blur()
-  }
-
-  setProblemIndex = (newIndex) => {
-    if (newIndex >= 0 && newIndex < this.props.exam.problems.length) {
-      this.setState({
-        pIndex: newIndex
-      })
-    }
-  }
-
-  prevProblem = () => {
-    const newIndex = this.state.pIndex - 1
-    this.setProblemIndex(newIndex)
-  }
-  nextProblem = () => {
-    const newIndex = this.state.pIndex + 1
-    this.setProblemIndex(newIndex)
->>>>>>> f946e385
   }
 
   /**
@@ -362,85 +333,6 @@
               </div>
 
               <div className='column'>
-<<<<<<< HEAD
-=======
-                <div className='level'>
-                  <div className='level-item make-wider'>
-                    <div className='field has-addons is-mobile'>
-                      <div className='control'>
-                        <button type='submit'
-                          className={'button is-info is-rounded is-hidden-mobile' +
-                            (this.state.showTooltips ? ' tooltip is-tooltip-active' : '')}
-                          data-tooltip='←'
-                          onClick={this.prevUngraded}>Ungraded</button>
-                        <button type='submit'
-                          className={'button is-link' +
-                            (this.state.showTooltips ? ' tooltip is-tooltip-active' : '')}
-                          data-tooltip='shift + ←'
-                          onClick={this.prev}>Previous</button>
-                      </div>
-                      <div id='search' className={'control is-wider ' + (this.state.showTooltips ? 'tooltip is-tooltip-active tooltip-no-arrow' : '')}
-                        data-tooltip='Press ctrl to hide shortcuts'>
-                        <SearchBox
-                          placeholder='Search for a submission'
-                          selected={submission}
-                          options={submissions}
-                          suggestionKeys={(anonymous ? ['id'] : [
-                            'student.id',
-                            'student.firstName',
-                            'student.lastName',
-                            'id'
-                          ])}
-                          setSelected={this.setSubmission}
-                          renderSelected={({id, student}) => {
-                            if (student && !anonymous) {
-                              return `${student.firstName} ${student.lastName} (${student.id})`
-                            } else {
-                              return `#${id}`
-                            }
-                          }}
-                          renderSuggestion={(submission) => {
-                            const stud = submission.student
-                            if (stud && !anonymous) {
-                              return (
-                                <div className='flex-parent'>
-                                  <b className='flex-child truncated'>
-                                    {`${stud.firstName} ${stud.lastName}`}
-                                  </b>
-                                  <i className='flex-child fixed'>
-                                    ({stud.id}, #{submission.id})
-                                  </i>
-                                </div>
-                              )
-                            } else {
-                              return (
-                                <div className='flex-parent'>
-                                  <b className='flex-child fixed'>
-                                    #{submission.id}
-                                  </b>
-                                </div>
-                              )
-                            }
-                          }}
-                        />
-                      </div>
-                      <div className='control'>
-                        <button type='submit'
-                          className={'button is-link' +
-                            (this.state.showTooltips ? ' tooltip is-tooltip-active' : '')}
-                          data-tooltip='shift + →'
-                          onClick={this.next}>Next</button>
-                        <button type='submit'
-                          className={'button is-info is-rounded is-hidden-mobile' +
-                            (this.state.showTooltips ? ' tooltip is-tooltip-active' : '')}
-                          data-tooltip='→'
-                          onClick={this.nextUngraded}>Ungraded</button>
-                      </div>
-                    </div>
-                  </div>
-                </div>
->>>>>>> f946e385
-
                 <GradeNavigation
                   submission={submission}
                   submissions={submissions}
