import React from 'react'
import Notification from 'react-bulma-notification'

import Hero from '../components/Hero.jsx'

import FeedbackPanel from '../components/feedback/FeedbackPanel.jsx'
import ProblemSelector from './grade/ProblemSelector.jsx'
import EditPanel from '../components/feedback/EditPanel.jsx'
import SearchBox from '../components/SearchBox.jsx'
import ProgressBar from '../components/ProgressBar.jsx'
import withShortcuts from '../components/ShortcutBinder.jsx'

import * as api from '../api.jsx'

import 'bulma-tooltip/dist/css/bulma-tooltip.min.css'
import './grade/Grade.css'
import '../components/SubmissionNavigation.css'

class Grade extends React.Component {
  state = {
    editActive: false,
    feedbackToEdit: null,
    sIndex: 0,
    pIndex: 0,
    examID: null,
    fullPage: false,
    showTooltips: false
  }

  componentDidMount = () => {
    // If we change the keybindings here we should also remember to
    // update the tooltips for the associated widgets (in render()).
    // Also add the shortcut to ./client/commponents/help/ShortcutsHelp.md
    this.props.bindShortcut(['left', 'h'], this.prev)
    this.props.bindShortcut(['right', 'l'], this.next)
    this.props.bindShortcut(['a'], this.approve)
    this.props.bindShortcut(['shift+left', 'shift+h'], (event) => {
      event.preventDefault()
      this.prevUngraded()
    })
    this.props.bindShortcut(['shift+right', 'shift+l'], (event) => {
      event.preventDefault()
      this.nextUngraded()
    })
    this.props.bindShortcut(['shift+up', 'shift+k'], (event) => {
      event.preventDefault()
      this.prevProblem()
    })
    this.props.bindShortcut(['shift+down', 'shift+j'], (event) => {
      event.preventDefault()
      this.nextProblem()
    })
    this.props.bindShortcut('f', this.toggleFullPage)
    this.props.bindShortcut('ctrl', () => this.setState({showTooltips: true}), 'keydown')
    this.props.bindShortcut('ctrl', () => this.setState({showTooltips: false}), 'keyup')
    let key = 0
    let prefix = ''
    for (let i = 1; i < 21; i++) {
      key = i % 10
      prefix = i > 10 ? 'shift+' : ''
      this.props.bindShortcut(prefix + key, () => this.toggleOption(i - 1))
    }
  }

  /*
   * This updates the submission to a new one.
   */
  setSubmissionIndex = (newIndex) => {
    if (newIndex >= 0 && newIndex < this.props.exam.submissions.length) {
      this.setState({
        sIndex: newIndex
      })
      this.props.updateSubmission(newIndex)
    }
  }

  prev = () => {
    const newIndex = this.state.sIndex - 1
    this.setSubmissionIndex(newIndex)
  }
  next = () => {
    const newIndex = this.state.sIndex + 1
    this.setSubmissionIndex(newIndex)
  }

  prevUngraded = () => {
    for (let i = this.state.sIndex - 1; i >= 0; i--) {
      if (this.props.exam.submissions[i].problems[this.state.pIndex].graded_by === null) {
        this.setSubmissionIndex(i)
        return
      }
    }
  }

  nextUngraded = () => {
    for (let i = this.state.sIndex + 1; i < this.props.exam.submissions.length; i++) {
      if (this.props.exam.submissions[i].problems[this.state.pIndex].graded_by === null) {
        this.setSubmissionIndex(i)
        return
      }
    }
  }

  editFeedback = (feedback) => {
    this.setState({
      editActive: true,
      feedbackToEdit: feedback
    })
  }
  backToFeedback = () => {
    this.props.updateExam(this.props.exam.id)
    this.setState({
      editActive: false
    })
  }

  setSubmission = (id) => {
    const i = this.props.exam.submissions.findIndex(sub => sub.id === id)
    this.setSubmissionIndex(i)
  }
  changeProblem = (event) => {
    this.setState({
      pIndex: event.target.value
    })
  }

  setProblemIndex = (newIndex) => {
    if (newIndex >= 0 && newIndex < this.props.exam.problems.length) {
      this.setState({
        pIndex: newIndex
      })
    }
  }

  prevProblem = () => {
    const newIndex = this.state.pIndex - 1
    this.setProblemIndex(newIndex)
  }
  nextProblem = () => {
    const newIndex = this.state.pIndex + 1
    this.setProblemIndex(newIndex)
  }

  toggleOption = (index) => {
    const exam = this.props.exam
    const problem = exam.problems[this.state.pIndex]
    if (index + 1 > problem.feedback.length) return

    const optionURI = this.state.examID + '/' +
      exam.submissions[this.state.sIndex].id + '/' +
      problem.id
    api.put('solution/' + optionURI, {
      id: problem.feedback[index].id,
      graderID: this.props.graderID
    })
      .then(result => {
        this.props.updateSubmission(this.state.sIndex)
      })
  }

<<<<<<< HEAD
  approve = () => {
    const exam = this.props.exam
    const problem = exam.problems[this.state.pIndex]
    const optionURI = this.state.examID + '/' +
      exam.submissions[this.state.sIndex].id + '/' +
      problem.id
    api.put('solution/approve/' + optionURI, {
      graderID: this.props.graderID
    })
      .catch(resp => {
        resp.json().then(body => Notification.error('Could not approve feedback: ' + body.message))
      })
      .then(result => {
        this.props.updateSubmission(this.state.sIndex)
      })
  }

  toggleFullPage = (event) => {
=======
  toggleFullPage = () => {
>>>>>>> c9a53417
    this.setState({
      fullPage: !this.state.fullPage
    })
  }

  getLocationHash = (problem) => {
    var wid = problem.widget
    var hashStr = wid.x + '.' + wid.y + '.' + wid.width + '.' + wid.height
    // Function to calculate hash from a string, from:
    // https://stackoverflow.com/questions/7616461/generate-a-hash-from-string-in-javascript
    var hash = 0
    if (hashStr.length === 0) return hash
    var chr
    for (var i = 0; i < hashStr.length; i++) {
      chr = hashStr.charCodeAt(i)
      hash = ((hash << 5) - hash) + chr
      hash |= 0 // Convert to 32bit integer
    }
    return Math.abs(hash)
  }

  static getDerivedStateFromProps = (newProps, prevState) => {
    if (newProps.exam.id !== prevState.examID && newProps.exam.submissions.length) {
      return {
        sIndex: 0,
        pIndex: 0,
        examID: newProps.exam.id
      }
    }
    return null
  }

  render () {
    const exam = this.props.exam
    const submission = exam.submissions[this.state.sIndex]
    const solution = submission.problems[this.state.pIndex]
    const problem = exam.problems[this.state.pIndex]
    const progress = exam.submissions.map(sub => sub.problems[this.state.pIndex])
    const multiple = submission.student && exam.submissions.some(sub =>
      (sub.id !== submission.id && sub.student && sub.student.id === submission.student.id)
    )

    const gradedTime = new Date(solution.graded_at)

    return (
      <div>

        <Hero title='Grade' subtitle='Assign feedback to each solution' />

        <section className='section'>

          <div className='container'>
            <div className='columns'>
              <div className='column is-one-quarter-desktop is-one-third-tablet'>
                <ProblemSelector problems={exam.problems} changeProblem={this.changeProblem}
                  current={this.state.pIndex} showTooltips={this.state.showTooltips} />
                <nav className='panel'>
                  {this.state.editActive
                    ? <EditPanel problemID={problem.id} feedback={this.state.feedbackToEdit}
                      goBack={this.backToFeedback} />
                    : <FeedbackPanel examID={exam.id} submissionID={submission.id}
                      problem={problem} solution={solution} graderID={this.props.graderID}
                      editFeedback={this.editFeedback} showTooltips={this.state.showTooltips}
                      updateSubmission={() => {
                        this.props.updateSubmission(this.state.sIndex)
                      }} grading />
                  }
                </nav>
              </div>

              <div className='column'>
                <div className='level'>
                  <div className='level-item make-wider'>
                    <div className='field has-addons is-mobile'>
                      <div className='control'>
                        <button type='submit'
                          className={'button is-info is-rounded is-hidden-mobile' +
                            (this.state.showTooltips ? ' tooltip is-tooltip-active' : '')}
                          data-tooltip='shift + ←'
                          onClick={this.prevUngraded}>ungraded</button>
                        <button type='submit'
                          className={'button is-link' +
                            (this.state.showTooltips ? ' tooltip is-tooltip-active' : '')}
                          data-tooltip='←'
                          onClick={this.prev}>Previous</button>
                      </div>
                      <div className='control is-wider'>
                        <SearchBox
                          placeholder='Search for a submission'
                          selected={submission}
                          options={exam.submissions}
                          suggestionKeys={[
                            'student.id',
                            'student.firstName',
                            'student.lastName'
                          ]}
                          setSelected={this.setSubmission}
                          renderSelected={({id, student}) => {
                            if (student) {
                              return `${student.firstName} ${student.lastName} (${student.id})`
                            } else {
                              return `#${id}`
                            }
                          }}
                          renderSuggestion={(submission) => {
                            const stud = submission.student
                            return (
                              <div className='flex-parent'>
                                <b className='flex-child truncated'>
                                  {`${stud.firstName} ${stud.lastName}`}
                                </b>
                                <i className='flex-child fixed'>
                                  ({stud.id})
                                </i>
                              </div>
                            )
                          }}
                        />
                      </div>
                      <div className='control'>
                        <button type='submit'
                          className={'button is-link' +
                            (this.state.showTooltips ? ' tooltip is-tooltip-active' : '')}
                          data-tooltip='→'
                          onClick={this.next}>Next</button>
                        <button type='submit'
                          className={'button is-info is-rounded is-hidden-mobile' +
                            (this.state.showTooltips ? ' tooltip is-tooltip-active' : '')}
                          data-tooltip='shift + →'
                          onClick={this.nextUngraded}>ungraded</button>
                      </div>
                    </div>
                  </div>
                </div>

                <ProgressBar progress={progress} value={'graded_by'} />

                {multiple
                  ? <article className='message is-info'>
                    <div className='message-body'>
                      This student has multiple submissions!
                      Make sure that each applicable feedback option is only selected once.
                    </div>
                  </article> : null
                }

                <div className='level'>
                  <div className='level-left'>
                    <div className='level-item'>
                      <div>
                        {solution.graded_at
                          ? <div>Graded by: {solution.graded_by.name} <i>({gradedTime.toLocaleString()})</i></div>
                          : <div>Ungraded</div>
                        }
                      </div>
                    </div>
                  </div>
                  <div className='level-right'>
                    <div className='level-item'>
                      <button className={'button is-info is-outlined' + (this.state.showTooltips ? ' tooltip is-tooltip-active' : '')}
                        data-tooltip='f' onClick={this.toggleFullPage}>
                        {this.state.fullPage ? 'Focus problem' : 'View full page'}
                      </button>
                    </div>
                  </div>
                </div>

                <p className={'box' + (solution.graded_at ? ' is-graded' : '')}>
                  <img src={exam.id ? ('api/images/solutions/' + exam.id + '/' +
                    problem.id + '/' + submission.id + '/' + (this.state.fullPage ? '1' : '0')) + '?' +
                    this.getLocationHash(problem) : ''} alt='' />
                </p>
<<<<<<< HEAD
                <div className={
                  'graded info' + (this.state.showTooltips ? ' tooltip is-tooltip-active is-tooltip-left' : ''
                  )} data-tooltip='a to approve' >
                  {solution.graded_at
                    ? <div>Graded by: {solution.graded_by.name} <i>({gradedTime.toLocaleString()})</i></div>
                    : <div>Ungraded</div>
                  }
                </div>
                <label className='checkbox'>
                  <input checked={this.state.fullPage} onChange={this.toggleFullPage} type='checkbox' />
                  View full page
                </label>
=======
>>>>>>> c9a53417

              </div>
            </div>
          </div>
        </section>
      </div>
    )
  }
}

export default withShortcuts(Grade)<|MERGE_RESOLUTION|>--- conflicted
+++ resolved
@@ -158,7 +158,6 @@
       })
   }
 
-<<<<<<< HEAD
   approve = () => {
     const exam = this.props.exam
     const problem = exam.problems[this.state.pIndex]
@@ -176,10 +175,7 @@
       })
   }
 
-  toggleFullPage = (event) => {
-=======
   toggleFullPage = () => {
->>>>>>> c9a53417
     this.setState({
       fullPage: !this.state.fullPage
     })
@@ -352,21 +348,6 @@
                     problem.id + '/' + submission.id + '/' + (this.state.fullPage ? '1' : '0')) + '?' +
                     this.getLocationHash(problem) : ''} alt='' />
                 </p>
-<<<<<<< HEAD
-                <div className={
-                  'graded info' + (this.state.showTooltips ? ' tooltip is-tooltip-active is-tooltip-left' : ''
-                  )} data-tooltip='a to approve' >
-                  {solution.graded_at
-                    ? <div>Graded by: {solution.graded_by.name} <i>({gradedTime.toLocaleString()})</i></div>
-                    : <div>Ungraded</div>
-                  }
-                </div>
-                <label className='checkbox'>
-                  <input checked={this.state.fullPage} onChange={this.toggleFullPage} type='checkbox' />
-                  View full page
-                </label>
-=======
->>>>>>> c9a53417
 
               </div>
             </div>
