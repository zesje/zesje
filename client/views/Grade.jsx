import React from 'react';
import getClosest from 'get-closest';

import Hero from '../components/Hero.jsx';

import FeedbackPanel from './grade/FeedbackPanel.jsx';
import ProblemSelector from './grade/ProblemSelector.jsx';
import EditPanel from './grade/EditPanel.jsx';
const ProgressBar = () => null;


class Grade extends React.Component {

    state = {
        editActive: false,
        editFeedback: null,
        sIndex: 0,
        pIndex: 0,
        input: "",
        examID: null
    }

    static inputString (sub) {
        if(sub.student) {
            return (sub.student.id + ' (' + sub.student.firstName + ' ' + sub.student.lastName + ')')
        }
        return ('#' + sub.id)
    }

    prev = () => {
        const newIndex = this.state.sIndex - 1;

        if (newIndex >= 0 && newIndex < this.props.exam.submissions.length) {
            this.props.updateSubmission(newIndex)
            this.setState({
                sIndex: newIndex,
                input: Grade.inputString(this.props.exam.submissions[newIndex])
            })
        }
    }
    next = () => {
        const newIndex = this.state.sIndex + 1;

        if (newIndex >= 0 && newIndex < this.props.exam.submissions.length) {
            this.props.updateSubmission(newIndex)
            this.setState({
                sIndex: newIndex,
                input: Grade.inputString(this.props.exam.submissions[newIndex])
            })
        }
    }

    prevUngraded = () => {

    }
    nextUngraded = () => {

    }

    toggleEdit = () => {
        this.setState({
            editActive: !this.state.editActive,
            editFeedback: null
        })
    }

    setSubInput = (event) => {
        this.setState({ input: event.target.value })
    }
    setSubmission = () => {
        const input = parseInt(this.state.input);
        const i = this.state.submission.list.findIndex(sub => sub.student.id === input);
        const sub = this.state.submission.list[i];

        if (i >= 0) {
            this.props.updateSubmission(i)
            this.setState({
                index: i,
                input: Grade.inputString(sub)
            })
        } else {
            this.setState({
                input: Grade.inputString(this.props.exam.submissions[this.state.sIndex])
            })
            alert('Could not find that submission number :(\nSorry!');
        }
    }
    changeProblem = (event) => {
        this.setState({
            pIndex: event.target.value
        })
    }
    static getDerivedStateFromProps = (newProps, prevState) => {
        if (newProps.exam.id != prevState.examID && newProps.exam.submissions.length) {
            return {
                input: Grade.inputString(newProps.exam.submissions[0]),
                sIndex: 0,
                pIndex: 0,
                examID: newProps.exam.id
            }
        }
        return {
            input: Grade.inputString(newProps.exam.submissions[prevState.sIndex])
        }
    }

    render() {
        const submission = this.props.exam.submissions[this.state.sIndex];
        const solution = submission.problems[this.state.pIndex];
        const problem = this.props.exam.problems[this.state.pIndex];

        return (
            <div>

                <Hero title='Grade' subtitle='Assign feedback to each solution' />

                <section className="section">

                    <div className="container">
                        <div className="columns">
                            <div className="column is-one-quarter-desktop is-one-third-tablet">
                                <ProblemSelector problems={this.props.exam.problems} changeProblem={this.changeProblem}/>
                                {this.state.editActive ?
                                    <EditPanel problem={problem} editFeedback={this.state.editFeedback} toggleEdit={this.toggleEdit}/>
                                    :
                                    <FeedbackPanel examID={this.props.exam.id} submissionID={submission.id}
                                        problem={problem} solution={solution} graderID={this.props.graderID}
                                        toggleEdit={this.toggleEdit} updateSubmission={() => this.props.updateSubmission(this.state.sIndex)} />
                                }
                            </div>

                            <div className="column">
                                <div className="level">
                                    <div className="level-item">
                                        <div className="field has-addons is-mobile">
                                            <div className="control">
                                                <button type="submit" className="button is-info is-rounded is-hidden-mobile"
                                                    onClick={this.prevUngraded}>ungraded</button>
                                                <button type="submit" className="button is-link"
                                                    onClick={this.prev}>Previous</button>
                                            </div>
                                            <div className="control">
                                                <input className="input is-rounded has-text-centered is-link"
                                                    value={this.state.input} type="text"
                                                    onChange={this.setSubInput} onSubmit={this.setSubmission} onBlur={this.setSubmission} />
                                            </div>
                                            <div className="control">
                                                <button type="submit" className="button is-link"
                                                    onClick={this.next}>Next</button>
                                                <button type="submit" className="button is-info is-rounded is-hidden-mobile"
                                                    onClick={this.nextUngraded}>ungraded</button>
                                            </div>
                                        </div>
                                    </div>
                                </div>

                                <ProgressBar submissions={this.props.exam.submissions} />
                                {solution.graded_at ?
                                    <div>Graded by: {solution.graded_by.name} <i>({solution.graded_at})</i></div>
                                    :
                                    <div>Ungraded</div>
                                }
                                <p className="box">
                                    <img src={this.props.exam.id ? ('api/images/solutions/' + this.props.exam.id + '/' 
<<<<<<< HEAD
                                        + this.props.exam.problems[this.state.pIndex].id + '/' + this.props.exam.submissions[this.state.sIndex].id)
                                        + '/' + '0' : ''} alt="" />
=======
                                        + this.props.exam.problems[this.state.pIndex].id + '/' + submission.id) : ''} alt="" />
>>>>>>> a70deb15
                                </p>

                            </div>
                        </div>
                    </div>
                </section>

            </div>
        )
    }
}

export default Grade;<|MERGE_RESOLUTION|>--- conflicted
+++ resolved
@@ -162,12 +162,7 @@
                                 }
                                 <p className="box">
                                     <img src={this.props.exam.id ? ('api/images/solutions/' + this.props.exam.id + '/' 
-<<<<<<< HEAD
-                                        + this.props.exam.problems[this.state.pIndex].id + '/' + this.props.exam.submissions[this.state.sIndex].id)
-                                        + '/' + '0' : ''} alt="" />
-=======
-                                        + this.props.exam.problems[this.state.pIndex].id + '/' + submission.id) : ''} alt="" />
->>>>>>> a70deb15
+                                        + problem.id + '/' + submission.id + '/' + '0') : ''} alt="" />
                                 </p>
 
                             </div>
