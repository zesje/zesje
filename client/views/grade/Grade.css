.box.is-graded {
    box-shadow: 0px 0px 6px #23d160, 0 0 0 1px rgba(10, 10, 10, 0.1);
}
<<<<<<< HEAD
.is-tooltip-active::before, .is-tooltip-active::after {
    z-index: 1 !important
}
div.control::after {
    display: none !important
=======
.input {
    resize: vertical;
>>>>>>> 7703e525
}<|MERGE_RESOLUTION|>--- conflicted
+++ resolved
@@ -1,14 +1,12 @@
 .box.is-graded {
     box-shadow: 0px 0px 6px #23d160, 0 0 0 1px rgba(10, 10, 10, 0.1);
 }
-<<<<<<< HEAD
 .is-tooltip-active::before, .is-tooltip-active::after {
     z-index: 1 !important
 }
 div.control::after {
     display: none !important
-=======
+}
 .input {
     resize: vertical;
->>>>>>> 7703e525
 }