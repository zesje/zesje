import os
from datetime import datetime
from collections import namedtuple, defaultdict
import itertools
import subprocess
import shutil
import argparse

import cv2
import zbar
import numpy as np
import pandas
import yaml

from pony import orm
from pony.orm import Database, Required, Optional, PrimaryKey, Set, db_session

YAML_VERSION = 0

### Database definition.

db = Database()


# New students may be added throughout the course.
class Student(db.Entity):
    id = PrimaryKey(int)
    first_name = Required(str)
    last_name = Required(str)
    email = Optional(str, unique=True)
    submissions = Set('Submission')


# This will be initialized @ app initialization and immutable from then on.
class Grader(db.Entity):
    first_name = Required(str)
    last_name = Required(str)
    graded_solutions = Set('Solution')


# New instances are created when providing a new exam.
class Exam(db.Entity):
    name = Required(str, unique=True)
    yaml_path = Required(str)
    submissions = Set('Submission')
    problems = Set('Problem')


# Typically created when adding a new exam.
class Submission(db.Entity):
    copy_number = Required(int)
    exam = Required(Exam)
    solutions = Set('Solution')
    pages = Set('Page')
    student = Optional(Student)
    signature_image_path = Optional(str)


class Page(db.Entity):
    path = Required(str)
    submission = Required(Submission)


# this will be initialized @ app initialization and immutable from then on
class Problem(db.Entity):
    name = Required(str)
    exam = Required(Exam)
    feedback_options = Set('FeedbackOption')
    solutions = Set('Solution')


# feedback option -- can be shared by multiple problems.
# this means non-duplicate rows for things like 'all correct',
# but means that care must be taken when "updating" and "deleting"
# options from the UI (not yet supported)
class FeedbackOption(db.Entity):
    problem = Required(Problem)
    text = Required(str)
    description = Optional(str)
    score = Optional(int)
    solutions = Set('Solution')


# solution to a single problem
class Solution(db.Entity):
    submission = Required(Submission)
    problem = Required(Problem)
    PrimaryKey(submission, problem)  # enforce uniqueness on this pair
    graded_by = Optional(Grader)  # if null, this has not yet been graded
    graded_at = Optional(datetime)
    image_path = Required(str)
    feedback = Set(FeedbackOption)
    remarks = Optional(str)


### Auxiliary functions dealing with files and images

ExtractedQR = namedtuple('ExtractedQR', ['name', 'page', 'sub_nr', 'coords'])


def pdf_to_images(filename):
    """Extract all images out of a pdf file."""
    subprocess.run(['pdfimages', '-all', filename, filename[:-len('.pdf')]])


def read_yaml(filename):
    with open(filename) as f:
        exam_data = yaml.load(f)

    if exam_data['protocol_version'] != YAML_VERSION:
        raise RuntimeError('Only v{} supported'.format(YAML_VERSION))
    widgets = pandas.DataFrame(exam_data['widgets']).T
    widgets.index.name = 'name'
    qr = widgets[widgets.index.str.contains('qrcode')]
    widgets = widgets[~widgets.index.str.contains('qrcode')]
    return exam_data['name'], qr, widgets


def guess_dpi(image_array):
    h, w, *_ = image_array.shape
    dpi = np.round(np.array([h, w]) / (297, 210) * 25.4, -1)
    if dpi[0] != dpi[1]:
        raise ValueError("The image doesn't appear to be A4.")
    return dpi[0]


def get_box(image_array, box, padding):
    """Extract a subblock from an array corresponding to a scanned A4 page.

    Parameters:
    -----------
    image_array : 2D or 3D array
        The image source.
    box : 4 floats (top, bottom, left, right)
        Coordinates of the bounding box in inches. By due to differing
        traditions, box coordinates are counted from the bottom left of the
        image, while image array coordinates are from the top left.
    padding : float
        Padding around box borders in inches.
    """
    h, w, *_ = image_array.shape
    dpi = guess_dpi(image_array)
    box = np.array(box)
    box += (padding, -padding, -padding, padding)
    box = (np.array(box) * dpi).astype(int)
    top, bottom = min(h, box[0]), max(0, box[1])
    left, right = max(0, box[2]), min(w, box[3])
    return image_array[-top:-bottom, left:right]


def extract_qr(image_path, scale_factor=4):
    image = cv2.imread(image_path,
                       cv2.IMREAD_GRAYSCALE)[::scale_factor, ::scale_factor]
    if image.shape[0] < image.shape[1]:
        image = image.T
    # Varied thresholds because zbar is picky about contrast.
    for threshold in (200, 150, 220):
        thresholded = 255 * (image > threshold)
        # zbar also cares about orientation.
        for direction in itertools.product([1, -1], [1, -1]):
            flipped = thresholded[::direction[0], ::direction[1]]
            scanner = zbar.Scanner()
            results = scanner.scan(flipped.astype(np.uint8))
            if results:
                version, name, page, copy = results[0].data.decode().split(';')
                if version != 'v{}'.format(YAML_VERSION):
                    raise RuntimeError('Yaml format mismatch')
                coords = np.array(results[0].position)
                # zbar doesn't respect array ordering!
                if not np.isfortran(flipped):
                    coords = coords[:, ::-1]
                coords *= direction
                coords %= image.shape
                coords *= scale_factor
                return ExtractedQR(name, int(page), int(copy), coords)
    else:
        raise RuntimeError("Couldn't extract qr code from " + image_path)


def rotate_and_get_offset(image_path, extracted_qr, qr_coords):
    _, page, _, position = extracted_qr
    image = cv2.imread(image_path)

    if image.shape[0] < image.shape[1]:
        image = np.transpose(image, (1, 0, 2))

    dpi = guess_dpi(image)
    h, w, *_ = image.shape
    qr_widget = qr_coords[qr_coords.page == page]
    box = dpi * qr_widget[['top', 'bottom', 'left', 'right']].values[0]
    y0, x0 = h - np.mean(box[:2]), np.mean(box[2:])
    y, x = np.mean(position, axis=0)
    changed = False
    if (x > w / 2) != (x0 > w / 2):
        image = image[:, ::-1]
        x = w - x
        changed = True
    if (y > h / 2) != (y0 > h / 2):
        image = image[::-1]
        y = h - y
        changed = True

    if changed:
        cv2.imwrite(image_path, image)
    return y-y0, x-x0


def mv_and_get_widgets(image_path, qr, offset, widgets_coords, padding=0.3):
    image = cv2.imread(image_path)
    offset = np.array(offset)
    extension = image_path[image_path.rfind('.'):]
    dpi = guess_dpi(image)
    offset /= dpi
    name, page, submission, _ = qr
    base = os.path.split(image_path)[0]
    target = os.path.join(base, name + '_{}'.format(submission))
    os.makedirs(target, exist_ok=True)
    os.rename(image_path, os.path.join(target, 'page' + str(page) + extension))
    page_widgets = widgets_coords[widgets_coords.page == page].copy()
    page_widgets[['top', 'bottom']] -= offset[1]
    page_widgets[['left', 'right']] -= offset[0]
    for widget in page_widgets.itertuples():
        box = widget.top, widget.bottom, widget.left, widget.right
        filename = os.path.join(target, widget.Index + extension)
        cv2.imwrite(filename, get_box(image, box, padding))
        yield widget.Index, filename


def get_student_number(image_path):
    """Extract the student number from the image path with the scanned number.

    TODO: all the numerical parameters are guessed and work well on the first
    exam.  Yet, they should be inferred from the scans.
    """
    image = cv2.imread(image_path, cv2.IMREAD_GRAYSCALE)
    _, thresholded = cv2.threshold(image, 150, 255, cv2.THRESH_BINARY)
    thresholded = cv2.bitwise_not(thresholded)

    # Copy the thresholded image.
    im_floodfill = thresholded.copy()

    # Mask used to flood filling.
    # Notice the size needs to be 2 pixels than the image.
    h, w, *_ = thresholded.shape
    mask = np.zeros((h+2, w+2), np.uint8)

    # Floodfill from point (0, 0)
    cv2.floodFill(im_floodfill, mask, (0,0), 255);

    # Invert floodfilled image
    im_floodfill_inv = cv2.bitwise_not(im_floodfill)

    # Combine the two images to get the foreground.
    im_out = ~(thresholded | im_floodfill_inv)

    params = cv2.SimpleBlobDetector_Params()
    params.filterByArea = True
    params.minArea = 500
    params.maxArea = 1500
    params.filterByCircularity = True
    params.minCircularity = 0.01
    params.filterByConvexity = True
    params.minConvexity = 0.87
    params.filterByInertia = True
    params.minInertiaRatio = 0.7

    detector = cv2.SimpleBlobDetector_create(params)

    keypoints = detector.detect(im_out)
    centers = np.array(sorted([kp.pt for kp in keypoints])).astype(int)
    right, bottom = np.max(centers, axis=0)
    left, top = np.min(centers, axis=0)
    centers = np.mgrid[left:right:10j, top:bottom:7j].astype(int)
    weights = []
    for center in centers.reshape(2, -1).T:
        x, y = center
        r = 12
        weights.append(np.sum(255 - image[y-r:y+r, x-r:x+r]))
    weights = np.array(weights).reshape(10, 7)
    return sum(((np.argmax(weights, axis=0) + 1) % 10)[::-1] * 10**np.arange(7))

### Combining everything: build the database.

def init_db(db_file='course.sqlite', overwrite=False):
    db_file = 'course.sqlite'
    create_db = False
    if not os.path.exists(db_file) or overwrite:
        try:
            os.remove(db_file)
        except OSError:
            pass
        create_db = True

    try:
        db.bind('sqlite', db_file, create_db=create_db)
        db.generate_mapping(create_tables=True)
    except TypeError as exc:  # can raise if db is already bound
        if 'already bound' not in str(exc):
            raise


def add_participants(students='students.csv', graders='graders.csv'):
    init_db()
    with db_session:
        students = pandas.read_csv(students, skipinitialspace=True,
                                   header=None)
        for student_id, first_name, last_name, email in students.values:
            try:
                Student(first_name=first_name, last_name=last_name,
                        id=student_id, email=(email if not pandas.isnull(email)
                                              else None))
            except orm.CacheIndexError:
                pass

        graders = pandas.read_csv(graders, skipinitialspace=True, header=None)
        for first_name, last_name in graders.values:
            try:
                Grader(first_name=first_name, last_name=last_name)
            except orm.CacheIndexError:
                pass


def add_exam(yaml_path):
    init_db()
    exam_name, qr_coords, widget_data = read_yaml(yaml_path)
    data_dir = exam_name + '_data'
    os.makedirs(data_dir, exist_ok=True)
    with orm.db_session:
        # init exam
        exam = Exam.get(name=exam_name) or Exam(name=exam_name,
                                                yaml_path=yaml_path)

        # Default feedback (maybe factor out eventually).
        feedback_options = ['Everything correct',
                            'No solution provided']

        for name in widget_data.index:
            if name == 'studentnr':
                continue
            p = Problem(name=name, exam=exam)
            for fb in feedback_options:
                FeedbackOption(text=fb, problem=p)


def process_pdf(pdf_path, meta_yaml):
    init_db()
    # read in metadata
    exam_name, qr_coords, widget_data = read_yaml(meta_yaml)
    with db_session:
        exam = Exam.get(name=exam_name)
        if not exam:
            raise RuntimeError('Exam {} does not exist in the database'
                               .format(exam_name))
    # create images
    source_dir, pdf_filename = os.path.split(pdf_path)
    ## shutil.copy(pdf_path, source_dir)
    pdf_to_images(os.path.join(source_dir, pdf_filename))
    images = filter((lambda name: name.endswith('.jpg')),
                    os.listdir(source_dir))
    images =  [os.path.join(source_dir, image) for image in images]
    # verify that copies are from the same exam
    extracted_qrs = [extract_qr(image) for image in images]
    if any(qr[0] != exam_name for qr in extracted_qrs):
        for image in images:
            os.remove(image)
        raise RuntimeError('yaml and pdf are from different exams')

    offsets = [rotate_and_get_offset(image, qr, qr_coords)
               for image, qr in zip(images, extracted_qrs)]


    # XXX: refactor this to do one db transaction at the end
    # XXX: fix this so that it does not just fail if there are problems writing to the DB
    for image, qr_data, offset in zip(images, extracted_qrs, offsets):
        sub_nr = qr_data.sub_nr
        with db_session:
            exam = Exam.get(name=exam_name)
            sub = Submission.get(copy_number=sub_nr, exam=exam) or Submission(copy_number=sub_nr, exam=exam)
            Page(path=image, submission=sub)
            for problem, fname in mv_and_get_widgets(image, qr_data, offset,
                                                     widget_data):
                if problem == 'studentnr':
                    number = get_student_number(fname)
                    sub.student = Student.get(id=int(number))
                    sub.signature_image_path = fname
                else:
                    Solution(problem=Problem.get(name=problem, exam=exam),
                             image_path=fname, submission=sub)


def do_everything(scanned_pdf, meta_yaml, students='students.csv',
                  graders='graders.csv', overwrite=False):
    init_db(overwrite)
    add_participants(students, graders)
    add_exam(meta_yaml)
    process_pdf(scanned_pdf, meta_yaml)


def main():
    parser = argparse.ArgumentParser(description='Create a new exam '
                                     'for grading.')
    parser.add_argument('--overwrite', action='store_true',
                        help='destroy the existing database')
    parser.add_argument('pdf', help='Scanned exam pdf')
    parser.add_argument('yaml', help='Meta-information about the exam')
    args = parser.parse_args()
    if args.overwrite:
        rsp = input('WARNING: we are going to wipe the database, is this ok? ')
        if not rsp.lower().startswith('y'):
            print('Quitting without overwriting the database')
            exit(0)
        else:
            print('Carrying on...')
<<<<<<< HEAD
    init_db(args.pdf, args.yaml, overwrite=args.overwrite)
=======
    do_everything(args.pdf, args.yaml, overwrite=args.overwrite)
>>>>>>> 4d0b1631

    with db_session:
        print('Graders\n' + '-' * 7)
        Grader.select().show()
        print()
        print('Students\n' + '-' * 8)
        Student.select().show()


def use_db(filename='course.sqlite'):
    db.bind('sqlite', filename)
    db.generate_mapping(create_tables=True)


if __name__ == '__main__':
    main()<|MERGE_RESOLUTION|>--- conflicted
+++ resolved
@@ -411,11 +411,7 @@
             exit(0)
         else:
             print('Carrying on...')
-<<<<<<< HEAD
-    init_db(args.pdf, args.yaml, overwrite=args.overwrite)
-=======
     do_everything(args.pdf, args.yaml, overwrite=args.overwrite)
->>>>>>> 4d0b1631
 
     with db_session:
         print('Graders\n' + '-' * 7)
