--- conflicted
+++ resolved
@@ -30,12 +30,9 @@
         #flask session management
         - flask_login
 
-<<<<<<< HEAD
-=======
         #flask role management
         - flask_principal
 
->>>>>>> 7e7b841d
         # General utilities
         - numpy
         - scipy
