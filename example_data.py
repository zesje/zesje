--- conflicted
+++ resolved
@@ -173,12 +173,8 @@
         pdf.rect(66 + k * 16, int(A4[1]) - 82 - d * 16, 9, 9, fill=1, stroke=0)
 
     for p in range(pages):
-<<<<<<< HEAD
-        pdf.setFillColorRGB(0, 0, 1)
         pdf.setFont('HugoHandwriting', 19)
-=======
         pdf.setFillColorRGB(0, 0.1, 0.4)
->>>>>>> a4081bce
 
         if p > 0 and random.random() < solve:
             o = random.choice(mc_problems[p - 1]['mc_options'])
