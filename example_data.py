#!/usr/bin/env python3

'''
Script to generate a complete database of mock data for testing.
For each exam it generates a pdf with 3 problems per page, where
the number of pages is specified in the arguments.

You can create the sample data by running `python example_data.py -h`:

Usage:
    example_data.py [-h] [-d] [--exams EXAMS] [--pages PAGES]
                       [--students STUDENTS] [--graders GRADERS]
                       [--grade {nothing,partial,all}]

    optional arguments:
      -h, --help                show this help message and exit
      -d, --delete              delete previous data
      --exams (int)             number of exams to add
      --pages (int)             number of pages per exam
      --students (int)          number of students per exam
      --graders (int)           number of graders
      --solve (float)           how much of the solutions to solve (between 0 and 100)
      --grade (float)           how much of the exam to grade (between 0 and 100). Notice that only non-
                                blank solutions will be considered for grading.
      --skip-processing         fakes the pdf processing to reduce time.
                                As a drawback, blanks will not be detected.
      --multiple-copies (float) how much of the students submit multiple copies (between 0 and 100)

'''

import random
import os
import shutil
import sys
import argparse
import time

import lorem
import names
import flask_migrate
from reportlab.pdfgen import canvas
from reportlab.lib.pagesizes import A4
from reportlab.pdfbase import pdfmetrics
from pdfrw import PdfReader, PdfWriter, PageMerge
from tempfile import NamedTemporaryFile
from pathlib import Path
from requests_mock import Mocker

from lorem.text import TextLorem

<<<<<<< HEAD
from zesje.database import db, Exam, Scan, Submission, Solution, Page, Copy, Grader
from zesje.scans import _process_scan, process_page
=======
from zesje.database import db, Exam, Scan, Submission, Solution, Page, Copy, ExamLayout
from zesje.scans import _process_scan
>>>>>>> 2576d761
from zesje.factory import create_app
import zesje.mysql as mysql


if 'ZESJE_SETTINGS' not in os.environ:
    os.environ['ZESJE_SETTINGS'] = '../zesje_dev_cfg.py'


lorem_name = TextLorem(srange=(1, 3))
lorem_prob = TextLorem(srange=(2, 5))


def auth_user(app, client, grader):
    result = client.get('/api/oauth/start')
    with Mocker() as m:
        m.post(app.config['OAUTH_TOKEN_URL'], json={'access_token': 'test', 'token_type': 'Bearer'})
        m.get(app.config['OAUTH_USERINFO_URL'], json={app.config['OAUTH_ID_FIELD']: grader.oauth_id,
                                                      app.config['OAUTH_NAME_FIELD']: grader.name})
        client.get('/api/oauth/callback?code=test&state=' + result.get_json()['state'])


def init_app(delete):
    app = create_app()

    mysql_was_running_before_delete = False
    if os.path.exists(app.config['DATA_DIRECTORY']) and delete:
        mysql_was_running_before_delete = mysql.is_running(app.config)
        if mysql_was_running_before_delete:
            mysql.stop(app.config)
            time.sleep(5)
        shutil.rmtree(app.config['DATA_DIRECTORY'])

    # ensure directories exists
    os.makedirs(app.config['DATA_DIRECTORY'], exist_ok=True)
    os.makedirs(app.config['SCAN_DIRECTORY'], exist_ok=True)

    mysql_is_created = mysql.create(app.config, allow_exists=True)
    if mysql_is_created:
        time.sleep(2)
    mysql_was_running = mysql.start(app.config, allow_running=True)
    if not mysql_was_running:
        time.sleep(5)  # wait till mysql starts

    # Only create the database from migrations if it was created
    # by this script, otherwise the user should migrate manually
    if delete or mysql_is_created:
        with app.app_context():
            flask_migrate.upgrade(directory='migrations')

    return app, mysql_was_running or mysql_was_running_before_delete


def generate_exam_pdf(pdf_file, exam_name, pages, problems, mc_problems):
    pdf = canvas.Canvas(pdf_file.name, pagesize=A4)

    pdf.setFont("Helvetica-Bold", 18)
    pdf.drawString(A4[0] / 2 - 100, 650, exam_name)
    pdf.setFont("Helvetica", 11.5)

    for i in range(pages):
        generate_exam_page(pdf, exam_name, page_num=i, problems=problems, mc_problems=mc_problems)
        pdf.showPage()
    pdf.save()


def generate_exam_page(pdf, exam_name, page_num, problems, mc_problems):
    if page_num > 0:
        generate_problem(pdf, mc_problems[page_num - 1])

    for i in range(3):
        generate_problem(pdf, problems[3 * page_num + i])


def generate_problem(pdf, problem):
    margin = 5

    pdf.drawString(problem['x'], problem['y'], problem['question'])
    pdf.rect(problem['x'], problem['y'] - problem['h'] - margin, problem['w'], problem['h'])


def generate_students(students):
    return [{
        'studentID': str(i + 1000000),
        'firstName': names.get_first_name(),
        'lastName': names.get_last_name(),
        'email': str(i + 1000000) + '@fakestudent.tudelft.nl'
    } for i in range(students)]


def _fake_process_pdf(scan, pages, student_ids, copies_per_student, validate=False):
    copy_number = 0
    for student_id, number_of_copies in zip(student_ids, copies_per_student):
        for _ in range(number_of_copies):
            copy_number += 1
            copy = Copy(number=copy_number)

            base_copy_path = os.path.join(f'{scan.exam.id}_data', 'submissions', f'{copy_number}')
            for page in range(pages + 1):
                db.session.add(Page(path=os.path.join(base_copy_path, f'page{page:02d}.jpg'), copy=copy, number=page))

            sub = Submission(copies=[copy], exam=scan.exam, student_id=student_id, validated=validate)
            db.session.add(sub)

            for problem in scan.exam.problems:
                db.session.add(Solution(problem=problem, submission=sub))

    scan.status = 'success'
    scan.message = 'Successfully skipped processing.'
    db.session.commit()


def handle_pdf_processing(app, exam_id, pdf, pages, student_ids, copies_per_student, skip_processing=False):
    exam = Exam.query.get(exam_id)
    scan = Scan(exam=exam, name=pdf.name if pdf else exam.name,
                status='processing', message='Waiting...')

    db.session.add(scan)
    db.session.commit()

    # update the name so that `extract_images_from_pdf` can process the pdf
    scan.name = f'{scan.id}.pdf'
    db.session.commit()

    if pdf:
        path = os.path.join(app.config['SCAN_DIRECTORY'], f'{scan.id}.pdf')
        with open(path, 'wb') as outfile:
            outfile.write(pdf.read())
            pdf.seek(0)

    if skip_processing:
        _fake_process_pdf(scan, pages, student_ids, copies_per_student,
                          validate=exam.layout == ExamLayout.unstructured)
    else:
        _process_scan(scan_id=scan.id, exam_layout=exam.layout)

    return {
        'id': scan.id,
        'name': scan.name,
        'status': scan.status,
        'message': scan.message
    }


def generate_solution(pdf, pages, student_id, problems):

    pdf.setFillColorRGB(0, 0.1, 0.4)

    sID = str(student_id)
    for k in range(7):
        d = int(sID[k])
        pdf.rect(66 + k * 16, int(A4[1]) - 82 - d * 16, 9, 9, fill=1, stroke=0)

    for page in range(pages):
        pdf.setFont('HugoHandwriting', 19)
        pdf.setFillColorRGB(0, 0.1, 0.4)

        for problem in (p for p in problems if p['page'] == page):
            if 'mc_options' in problem:
                o = random.choice(problem['mc_options'])
                pdf.rect(o['x'], o['y'] - 8, 9, 8, fill=1, stroke=0)
            else:
                for i in range(random.randint(1, 3)):
                    pdf.drawString(problem['x'] + 20, problem['y'] - 30 - (20 * i), lorem.sentence())

        pdf.showPage()


def solve_problems(pdf_file, pages, student_ids, problems, solve, copies_per_student):
    if solve < 0.01:
        # nothing to solve
        return

    with NamedTemporaryFile() as sol_file:
        pdf = canvas.Canvas(sol_file.name, pagesize=A4)

        for id, number_of_copies in zip(student_ids, copies_per_student):
            for _ in range(number_of_copies):
                generate_solution(pdf, pages, id, [p for p in problems if random.random() < solve])

                if pages % 2 == 1:
                    # for an odd number of pages, zesje adds a blank page at the end
                    pdf.showPage()

        pdf.save()

        exam_pdf = PdfReader(pdf_file)
        overlay_pdf = PdfReader(sol_file)

        for page_idx, exam_page in enumerate(exam_pdf.pages):
            overlay_merge = PageMerge().add(overlay_pdf.pages[page_idx])[0]
            exam_merge = PageMerge(exam_page).add(overlay_merge)
            exam_merge.render()

        PdfWriter(pdf_file.name, trailer=exam_pdf).write()


def validate_signatures(client, exam_id, copies):
    for copy in copies:
        number = copy['number']
        student = copy['student']
        if not student:
            print(f'\tNo student detected for copy {number} of exam {exam_id}')
        else:
            student_id = student['id']
            client.put(f'/api/copies/{exam_id}/{number}', data={'studentID': student_id})


def grade_problems(client, exam_id, graders, problems, submissions, grade):
    for k in range(len(submissions)):
        sub = submissions[k]
        submission_id = sub['id']

        for prob in sub['problems']:
            # randomly select the problem if it is not blanck
            if random.random() <= grade and len(prob['feedback']) == 0:
                fo = next(filter(lambda p: p['id'] == prob['id'], problems))['feedback']
                opt = fo[random.randint(0, len(fo) - 1)]
                client.put(f"/api/solution/{exam_id}/{submission_id}/{prob['id']}",
                           json={
                               'id': opt['id'],
                               'graderID': random.choice(graders)['id']
                           })


def add_templated_exam(client, pages):
    exam_name = lorem_name.sentence().replace('.', '')
    problems = [{
        'question': f'{i + 1}. ' + lorem_prob.sentence().replace('.', '?'),
        'page': (i // 3),
        'x': 75, 'y': int(A4[1]) - 300 - (170 * (i % 3)),
        'w': 450, 'h': 120
    } for i in range(pages * 3)]

    mc_problems = [{
        'question': f'MC{i}. ' + lorem_prob.sentence().replace('.', '?'),
        'x': 75, 'y': int(A4[1]) - 150,
        'w': 300, 'h': 75,
        'page': i,
        'mc_options': [{
            'name': chr(65 + k),
            'x': 75 + 20 * (k + 1),
            'y': int(A4[1]) - 200
            } for k in range(random.randint(2, 5))]
    } for i in range(1, pages)]

    with NamedTemporaryFile() as pdf_file:
        generate_exam_pdf(pdf_file, exam_name, pages, problems, mc_problems)
        exam_id = client.post('/api/exams',
                              content_type='multipart/form-data',
                              data={
                                  'exam_name': exam_name,
                                  'layout': ExamLayout.templated.name,
                                  'pdf': pdf_file}).get_json()['id']

    return exam_id, problems + mc_problems


def add_unstructured_exam(client, pages):
    exam_name = lorem_name.sentence().replace('.', '')
    problems = [{
        'question': f'{i + 1}. ' + lorem_prob.sentence().replace('.', '?'),
        'page': (i // 3),
        'x': 0, 'y': 0,
        'w': 0, 'h': 0
    } for i in range(pages * 3)]

    exam_id = client.post('/api/exams',
                          content_type='multipart/form-data',
                          data={
                              'exam_name': exam_name,
                              'layout': ExamLayout.unstructured.name}
                          ).get_json()['id']

    return exam_id, problems


def design_exam(app, client, layout, pages, students, grade, solve, multiple_copies, skip_processing):
    register_fonts()

    if layout == ExamLayout.templated.name:
        exam_id, problems = add_templated_exam(client, pages)
    elif layout == ExamLayout.unstructured.name:
        exam_id, problems = add_unstructured_exam(client, pages)
    else:
        return None

    print('\tDesigning a hard exam.')
    # Create problems
    for problem in problems:
        problem_id = client.post('api/problems', data={
            'exam_id': exam_id,
            'name': problem['question'],
            'page': problem['page'],
            # add some padding to x, y, w, h
            'x': problem['x'] - 20,
            'y': int(A4[1]) - problem['y'] - 20,
            'width': problem['w'] + 40,
            'height': problem['h'] + 40,
        }).get_json()['id']

        is_mcq = 'mc_options' in problem
        # Have to put name again, because the endpoint first guesses a name.
        client.put(f'api/problems/{problem_id}',
                   data={'name': problem['question'], 'grading_policy': 'set_single' if is_mcq else 'set_blank'})

        if is_mcq:
            fops = []
            for option in problem['mc_options']:
                resp = client.put('api/mult-choice/', data={
                    'problem_id': problem_id,
                    'name': option['name'], 'label': option['name'],
                    'x': option['x'],
                    'y': int(A4[1]) - option['y']
                })
                fops.append((resp.get_json()['feedback_id'], option['name']))

            correct = random.choice(fops)
            client.put(f'api/feedback/{problem_id}', data={'id': correct[0], 'name': correct[1], 'score': 1})
        else:
            for _ in range(random.randint(2, 10)):
                client.post(f'api/feedback/{problem_id}', data={
                    'name': lorem_name.sentence(),
                    'description': (lorem.sentence() if random.choice([True, False]) else ''),
                    'score': random.randint(0, 10)
                })

    client.put(f'api/exams/{exam_id}', data={'finalized': True})

    student_ids = [s['id'] for s in client.get('/api/students').get_json()]
    random.shuffle(student_ids)
    student_ids = student_ids[:students]
    copies_per_student = [2 if random.random() < multiple_copies else 1 for _ in range(students)]

    if layout == ExamLayout.templated.name:
        # Download PDFs
        generated = client.get(f'api/exams/{exam_id}/generated_pdfs',
                               data={"copies_start": 1, "copies_end": sum(copies_per_student), 'type': 'pdf'})

        # Upload submissions
        with NamedTemporaryFile(mode='w+b') as submission_pdf:
            submission_pdf.write(generated.data)
            submission_pdf.seek(0)

            print('\tWaiting for students to solve it.')
            solve_problems(submission_pdf, pages, student_ids, problems, solve, copies_per_student)
            submission_pdf.seek(0)

            print('\tProcessing scans (this may take a while).',)
            handle_pdf_processing(app, exam_id, submission_pdf, pages, student_ids, copies_per_student, skip_processing)
    elif layout == ExamLayout.unstructured.name:
        handle_pdf_processing(app, exam_id, None, pages, student_ids, copies_per_student, True)

    # Validate signatures
    copies = client.get(f'api/copies/{exam_id}').get_json()
    validate_signatures(client, exam_id, copies)

    submissions = client.get(f'api/submissions/{exam_id}').get_json()
    problems = client.get('/api/exams/' + str(exam_id)).get_json()['problems']

    graders = client.get('/api/graders').get_json()

    print('\tIt\'s grading time.')
    grade_problems(client, exam_id, graders, problems, submissions, grade)

    print('\tAll done!')
    return client.get('/api/exams/' + str(exam_id)).get_json()


<<<<<<< HEAD
def create_exams(app, client, exams, pages, students, graders, solve, grade, multiple_copies, skip_processing=False):
    # create graders
    for _ in range(max(1, graders)):
        name = names.get_full_name()
        email = '.'.join(name.split(' ')).lower() + '@fake.tudelft.nl'
        grader = Grader(name=name, oauth_id=email)
        db.session.add(grader)
    db.session.commit()

    auth_user(app, client, grader)

=======
def create_exams(app,
                 client,
                 exams,
                 layout,
                 pages,
                 students,
                 graders,
                 solve,
                 grade,
                 multiple_copies,
                 skip_processing=False):
>>>>>>> 2576d761
    # create students
    for student in generate_students(students):
        client.put('api/students', data=student)

    generated_exams = []
    for _ in range(exams):
        generated_exams.append(design_exam(app, client, layout, max(1, pages), students, grade,
                                           solve, multiple_copies, skip_processing))

    return generated_exams


def register_fonts():
    # Font name : file name
    # File name should be the same as internal font name
    fonts = {
        'HugoHandwriting': 'Hugohandwriting-Regular'
    }

    font_dir = Path.cwd() / 'tests' / 'data' / 'fonts'
    for font_name, font_file in fonts.items():
        font_path_afm = font_dir / (font_file + '.afm')
        font_path_pfb = font_dir / (font_file + '.pfb')

        face = pdfmetrics.EmbeddedType1Face(font_path_afm, font_path_pfb)
        pdfmetrics.registerTypeFace(face)

        font = pdfmetrics.Font(font_name, font_file, 'WinAnsiEncoding')
        pdfmetrics.registerFont(font)


if __name__ == '__main__':
    parser = argparse.ArgumentParser(description='Create example exam data in the database.')
    parser.add_argument('-d', '--delete', action='store_true', help='delete previous data')
    parser.add_argument('--skip-processing', action='store_true', help='fakes the pdf processing to reduce time. \
                        As a drawback, blanks will not be detected.')
    parser.add_argument('--exams', type=int, default=1, help='number of exams to add')
    parser.add_argument('--layout', type=str, default=ExamLayout.templated.name,
                        choices=[layout.name for layout in ExamLayout],
                        help='the layout of the exams, any of: '
                             + ', '.join(layout.name for layout in ExamLayout))
    parser.add_argument('--pages', type=int, default=3, help='number of pages per exam (min is 1)')
    parser.add_argument('--students', type=int, default=30, help='number of students per exam')
    parser.add_argument('--graders', type=int, default=4, help='number of graders (min is 1)')
    parser.add_argument('--solve', type=int, default=90, help='how much of the solutions to solve (between 0 and 100)')
    parser.add_argument('--grade', type=int, default=60, help='how much of the exam to grade (between 0 and 100). \
                        Notice that only non-blank solutions will be considered for grading.')
    parser.add_argument('--multiple-copies', type=int, default=5,
                        help='how much of the students submit multiple copies (between 0 and 100)')

    args = parser.parse_args(sys.argv[1:])

    app, mysql_was_running = init_app(args.delete)

    with app.test_client() as client, app.app_context():
        create_exams(app, client,
                     args.exams,
                     args.layout,
                     args.pages,
                     args.students,
                     args.graders,
                     args.solve / 100,
                     args.grade / 100,
                     args.multiple_copies / 100,
                     args.skip_processing)
    if not mysql_was_running:
        mysql.stop(app.config)<|MERGE_RESOLUTION|>--- conflicted
+++ resolved
@@ -48,13 +48,8 @@
 
 from lorem.text import TextLorem
 
-<<<<<<< HEAD
-from zesje.database import db, Exam, Scan, Submission, Solution, Page, Copy, Grader
-from zesje.scans import _process_scan, process_page
-=======
-from zesje.database import db, Exam, Scan, Submission, Solution, Page, Copy, ExamLayout
+from zesje.database import db, Exam, Grader, Scan, Submission, Solution, Page, Copy, ExamLayout
 from zesje.scans import _process_scan
->>>>>>> 2576d761
 from zesje.factory import create_app
 import zesje.mysql as mysql
 
@@ -423,19 +418,6 @@
     return client.get('/api/exams/' + str(exam_id)).get_json()
 
 
-<<<<<<< HEAD
-def create_exams(app, client, exams, pages, students, graders, solve, grade, multiple_copies, skip_processing=False):
-    # create graders
-    for _ in range(max(1, graders)):
-        name = names.get_full_name()
-        email = '.'.join(name.split(' ')).lower() + '@fake.tudelft.nl'
-        grader = Grader(name=name, oauth_id=email)
-        db.session.add(grader)
-    db.session.commit()
-
-    auth_user(app, client, grader)
-
-=======
 def create_exams(app,
                  client,
                  exams,
@@ -447,7 +429,16 @@
                  grade,
                  multiple_copies,
                  skip_processing=False):
->>>>>>> 2576d761
+    # create graders
+    for _ in range(max(1, graders)):
+        name = names.get_full_name()
+        email = '.'.join(name.split(' ')).lower() + '@fake.tudelft.nl'
+        grader = Grader(name=name, oauth_id=email)
+        db.session.add(grader)
+    db.session.commit()
+
+    auth_user(app, client, grader)
+
     # create students
     for student in generate_students(students):
         client.put('api/students', data=student)
