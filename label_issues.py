--- conflicted
+++ resolved
@@ -25,10 +25,6 @@
     for label in labels
     if ': ' in label.name
 }
-<<<<<<< HEAD
-
-=======
->>>>>>> fb9646d2
 
 categories = ['impact', 'effort', 'maintainability']
 degrees = ['low', 'medium', 'high']
