{
  "name": "negenje",
  "version": "0.0.1",
  "main": "index.js",
  "license": "MIT",
  "scripts": {
    "dev": "concurrently --kill-others --names \"WEBPACK,PYTHON\" --prefix-colors \"bgBlue.bold,bgGreen.bold\" \"webpack-dev-server --hot --inline --progress --config webpack.dev.js\" \"ZESJE_SETTINGS=$(pwd)/zesje.dev.cfg python3 zesje\"",
    "build": "webpack --config webpack.prod.js",
    "test": "jest; python -m pytest -v",
    "start": "ZESJE_SETTINGS=$(pwd)/zesje.dev.cfg python3 zesje",
    "analyze": "webpack --config webpack.prod.js --json > stats.json; webpack-bundle-analyzer stats.json"
  },
  "dependencies": {
    "babel-plugin-syntax-dynamic-import": "^6.18.0",
    "babel-plugin-transform-class-properties": "^6.24.1",
    "babel-plugin-transform-object-rest-spread": "^6.26.0",
    "bulma": "^0.7.1",
    "concurrently": "^3.5.1",
    "css-loader": "^0.28.8",
    "file-loader": "^1.1.6",
    "font-awesome": "^4.7.0",
    "fuse.js": "^3.2.0",
    "get-closest": "^0.0.4",
    "html-webpack-plugin": "^3.2.0",
    "immutability-helper": "^2.7.0",
    "mini-css-extract-plugin": "^0.4.0",
    "mousetrap": "^1.6.1",
    "optimize-css-assets-webpack-plugin": "^4.0.1",
    "path": "^0.12.7",
    "raw-loader": "^0.5.1",
    "react": "^16.4.0",
    "react-dom": "^16.4.0",
    "react-dropzone": "^4.2.10",
    "react-loadable": "^5.4.0",
    "react-markdown": "^3.3.2",
    "react-numeric-input": "^2.2.3",
    "react-pdf": "^3.0.5",
    "react-rnd": "^7.4.0",
    "react-router-dom": "^4.2.2",
    "react-table": "^6.8.6",
    "style-loader": "^0.21.0",
    "uglifyjs-webpack-plugin": "^1.1.6",
    "url-loader": "^1.0.1",
    "webpack": "^4.9.1",
    "webpack-cli": "^2.1.4",
    "webpack-merge": "^4.1.1"
  },
  "devDependencies": {
    "babel-core": "^6.26.0",
    "babel-jest": "^22.4.3",
    "babel-loader": "^7.1.2",
    "babel-preset-env": "^1.7.0",
    "babel-preset-flow": "^6.23.0",
    "babel-preset-react": "^6.24.1",
<<<<<<< HEAD
    "identity-obj-proxy": "^3.0.0",
    "jest": "^22.4.3",
    "react-test-renderer": "^16.3.2",
    "webpack-bundle-analyzer": "^2.11.1",
    "webpack-dev-server": "^3.1.3"
=======
    "webpack-bundle-analyzer": "^2.13.1",
    "webpack-dev-server": "^3.1.4"
>>>>>>> e5b599c3
  }
}<|MERGE_RESOLUTION|>--- conflicted
+++ resolved
@@ -52,15 +52,10 @@
     "babel-preset-env": "^1.7.0",
     "babel-preset-flow": "^6.23.0",
     "babel-preset-react": "^6.24.1",
-<<<<<<< HEAD
     "identity-obj-proxy": "^3.0.0",
     "jest": "^22.4.3",
     "react-test-renderer": "^16.3.2",
-    "webpack-bundle-analyzer": "^2.11.1",
-    "webpack-dev-server": "^3.1.3"
-=======
     "webpack-bundle-analyzer": "^2.13.1",
     "webpack-dev-server": "^3.1.4"
->>>>>>> e5b599c3
   }
 }