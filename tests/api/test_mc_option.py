--- conflicted
+++ resolved
@@ -7,18 +7,10 @@
 
 
 @pytest.fixture
-<<<<<<< HEAD
-def add_test_data(empty_app):
-    with empty_app.app_context():
-        exam1 = Exam(id=1, name='exam 1', finalized=False)
-        exam2 = Exam(id=2, name='exam 2', finalized=True)
-        exam3 = Exam(id=3, name='exam 3', finalized=False)
-=======
 def add_test_data(app):
     exam1 = Exam(id=1, name='exam 1', finalized=False)
     exam2 = Exam(id=2, name='exam 2', finalized=True)
     exam3 = Exam(id=3, name='exam 3', finalized=False)
->>>>>>> 894446b3
 
     db.session.add(exam1)
     db.session.add(exam2)
