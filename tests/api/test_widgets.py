import pytest

from flask import json

from zesje.database import db, Exam, Problem, FeedbackOption, MultipleChoiceOption, ProblemWidget


@pytest.fixture
<<<<<<< HEAD
def add_test_data(empty_app):
    with empty_app.app_context():
        exam1 = Exam(id=1, name='exam 1', finalized=True)
        db.session.add(exam1)
=======
def add_test_data(app):
    exam1 = Exam(id=1, name='exam 1', finalized=True)
    db.session.add(exam1)
>>>>>>> 894446b3

    problem1 = Problem(id=1, name='Problem 1', exam_id=1)
    db.session.add(problem1)

    problem_widget_1 = ProblemWidget(id=1, name='problem widget', problem_id=1, page=2,
                                     width=100, height=150, x=40, y=200, type='problem_widget')
    db.session.add(problem_widget_1)
    db.session.commit()

    feedback_option = FeedbackOption(id=1, problem_id=1, text='text', description='desc', score=1)
    db.session.add(feedback_option)
    db.session.commit()

    mc_option = MultipleChoiceOption(id=2, label='a', feedback_id=1, x=10, y=30, name='mco', type='mcq_widget')
    db.session.add(mc_option)
    db.session.commit()


# Actual tests


def test_update_mco_finalized_exam(test_client, add_test_data):
    """
    Attempt to update a ProblemWidget in a finalized exam
    """
    widget_id = 2

    req_body = {'x': 50}

    result = test_client.patch(f'/api/widgets/{widget_id}', data=req_body)
    data = json.loads(result.data)

    assert data['status'] == 405<|MERGE_RESOLUTION|>--- conflicted
+++ resolved
@@ -6,16 +6,9 @@
 
 
 @pytest.fixture
-<<<<<<< HEAD
-def add_test_data(empty_app):
-    with empty_app.app_context():
-        exam1 = Exam(id=1, name='exam 1', finalized=True)
-        db.session.add(exam1)
-=======
 def add_test_data(app):
     exam1 = Exam(id=1, name='exam 1', finalized=True)
     db.session.add(exam1)
->>>>>>> 894446b3
 
     problem1 = Problem(id=1, name='Problem 1', exam_id=1)
     db.session.add(problem1)
