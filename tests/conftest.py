import os
from tempfile import TemporaryDirectory

import pytest
import MySQLdb
from flask import Flask
from pathlib import Path
import sys

sys.path.insert(0, str(Path.cwd()))

from zesje.api import api_bp  # noqa: E402
from zesje.database import db  # noqa: E402
from zesje.factory import create_config  # noqa: E402

# Adapted from https://stackoverflow.com/a/46062148/1062698
@pytest.fixture
def datadir():
    return os.path.join(os.path.dirname(os.path.abspath(__file__)), 'data')


# Returns a Flask app with only the config initialized
@pytest.fixture(scope="module")
<<<<<<< HEAD
def app(mysql_proc):
    # before actually creating the Flask connection we need to create the database
    mysqlconn = MySQLdb.connect(
        host='localhost',
        unix_socket=mysql_proc.unixsocket.strpath,
        user='root',
        passwd=''
    )

    mysqlconn.query('CREATE DATABASE IF NOT EXISTS course;')
    mysqlconn.query('USE course;')
    mysqlconn.close()

=======
def config_app():
>>>>>>> b57e82e1
    app = Flask(__name__, static_folder=None)
    create_config(app.config, None)
    with app.app_context():
        yield app


# Return a mock DB which can be used in the testing enviroment
# Module scope ensures it is ran only once
@pytest.fixture(scope="module")
def db_app(config_app):
    app = config_app

    app.config.update(
        SQLALCHEMY_DATABASE_URI=f'mysql://root:@localhost/course?unix_socket={mysql_proc.unixsocket.strpath}',
        SQLALCHEMY_TRACK_MODIFICATIONS=False  # Suppress future deprecation warning
    )
    db.init_app(app)

    with TemporaryDirectory() as temp_dir:
        app.config.update(DATA_DIRECTORY=str(temp_dir))
        yield app


@pytest.fixture(scope="module")
def app(db_app):
    with db_app.app_context():
        db.create_all()

    db_app.register_blueprint(api_bp, url_prefix='/api')

    return db_app


@pytest.fixture
def test_client(app):
    client = app.test_client()

    yield client

    with app.app_context():
        db.drop_all()
        db.create_all()


@pytest.fixture
def client(app):
    client = app.test_client()

    yield client

    with app.app_context():
        db.drop_all()
        db.create_all()<|MERGE_RESOLUTION|>--- conflicted
+++ resolved
@@ -21,8 +21,19 @@
 
 # Returns a Flask app with only the config initialized
 @pytest.fixture(scope="module")
-<<<<<<< HEAD
-def app(mysql_proc):
+def config_app():
+    app = Flask(__name__, static_folder=None)
+    create_config(app.config, None)
+    with app.app_context():
+        yield app
+
+
+# Return a mock DB which can be used in the testing enviroment
+# Module scope ensures it is ran only once
+@pytest.fixture(scope="module")
+def db_app(config_app, mysql_proc):
+    app = config_app
+
     # before actually creating the Flask connection we need to create the database
     mysqlconn = MySQLdb.connect(
         host='localhost',
@@ -34,21 +45,6 @@
     mysqlconn.query('CREATE DATABASE IF NOT EXISTS course;')
     mysqlconn.query('USE course;')
     mysqlconn.close()
-
-=======
-def config_app():
->>>>>>> b57e82e1
-    app = Flask(__name__, static_folder=None)
-    create_config(app.config, None)
-    with app.app_context():
-        yield app
-
-
-# Return a mock DB which can be used in the testing enviroment
-# Module scope ensures it is ran only once
-@pytest.fixture(scope="module")
-def db_app(config_app):
-    app = config_app
 
     app.config.update(
         SQLALCHEMY_DATABASE_URI=f'mysql://root:@localhost/course?unix_socket={mysql_proc.unixsocket.strpath}',
