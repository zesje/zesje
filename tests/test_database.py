import pytest

from zesje.database import db, Exam, Problem, ProblemWidget, Solution
from zesje.database import Submission, Scan, Page, ExamWidget, FeedbackOption, MultipleChoiceOption


<<<<<<< HEAD
def test_mysql_server(mysql_proc):
    """Check if mysql server is running"""
    assert mysql_proc.running()
=======
@pytest.fixture
def empty_app(db_app):
    with db_app.app_context():
        db.drop_all()
        db.create_all()
        yield db_app
>>>>>>> b57e82e1


def test_cascades_exam(empty_app, exam, problem, submission, scan, exam_widget):
    """Tests the cascades defined for an exam

    Tests the cascades for the following relations:
    - Exam -> Submission
    - Exam -> Problem
    - Exam -> Scan
    - Exam -> ExamWidget
    """
    exam.problems = [problem]
    exam.scans = [scan]
    exam.submissions = [submission]
    exam.widgets = [exam_widget]

    db.session.add(exam)
    db.session.commit()

    assert problem in db.session
    assert submission in db.session
    assert scan in db.session
    assert exam_widget in db.session

    db.session.delete(exam)
    db.session.commit()

    assert problem not in db.session
    assert submission not in db.session
    assert scan not in db.session
    assert exam_widget not in db.session


def test_cascades_problem(empty_app, exam, problem, submission, solution, problem_widget, feedback_option):
    """Tests the cascades defined for a problem

    Tests the cascades for the following relations:
    - Problem -> Solution
    - Problem -> ProblemWidget
    - Problem -> FeedbackOption
    """
    exam.problems = [problem]
    exam.submissions = [submission]
    solution.submission = submission
    problem.widget = problem_widget
    problem.solutions = [solution]
    problem.feedback_options = [feedback_option]

    db.session.add_all([exam, problem, submission])
    db.session.commit()

    assert solution in db.session
    assert problem_widget in db.session
    assert feedback_option in db.session

    db.session.delete(problem)
    db.session.commit()

    assert solution not in db.session
    assert problem_widget not in db.session
    assert feedback_option not in db.session


def test_cascades_submission(empty_app, exam, problem, submission, solution, page):
    """Tests the cascades defined for a submission

    Tests the cascades for the following relations:
    - Submission -> Solution
    - Submission -> Page
    """
    exam.problems = [problem]
    exam.submissions = [submission]

    solution.problem = problem
    solution.submission = submission
    page.submission = submission

    db.session.add_all([exam, problem, submission])
    db.session.commit()

    assert solution in db.session
    assert page in db.session

    db.session.delete(submission)
    db.session.commit()

    assert solution not in db.session
    assert page not in db.session


def test_cascades_fb_mco(empty_app, feedback_option, mc_option):
    feedback_option.mc_option = mc_option
    db.session.add(feedback_option)
    db.session.commit()

    assert mc_option in db.session

    db.session.delete(feedback_option)
    db.session.commit()

    assert mc_option not in db.session


def test_cascades_mco_fb(empty_app, feedback_option, mc_option):
    feedback_option.mc_option = mc_option
    db.session.add(mc_option)
    db.session.commit()

    assert feedback_option in db.session

    db.session.delete(mc_option)
    db.session.commit()

    assert feedback_option not in db.session


@pytest.fixture
def mc_option():
    return MultipleChoiceOption(name='', x=0, y=0)


@pytest.fixture
def exam():
    return Exam(name='')


@pytest.fixture
def problem():
    return Problem(name='')


@pytest.fixture
def problem_widget():
    return ProblemWidget(name='', page=0, x=0, y=0, width=0, height=0)


@pytest.fixture
def exam_widget():
    return ExamWidget(name='', x=0, y=0)


@pytest.fixture
def submission():
    return Submission(copy_number=0)


@pytest.fixture
def solution():
    return Solution()


@pytest.fixture
def scan():
    return Scan(name='', status='')


@pytest.fixture
def page():
    return Page(path='', number=0)


@pytest.fixture
def feedback_option():
    return FeedbackOption(text='')<|MERGE_RESOLUTION|>--- conflicted
+++ resolved
@@ -4,18 +4,17 @@
 from zesje.database import Submission, Scan, Page, ExamWidget, FeedbackOption, MultipleChoiceOption
 
 
-<<<<<<< HEAD
-def test_mysql_server(mysql_proc):
-    """Check if mysql server is running"""
-    assert mysql_proc.running()
-=======
 @pytest.fixture
 def empty_app(db_app):
     with db_app.app_context():
         db.drop_all()
         db.create_all()
         yield db_app
->>>>>>> b57e82e1
+
+
+def test_mysql_server(mysql_proc):
+    """Check if mysql server is running"""
+    assert mysql_proc.running()
 
 
 def test_cascades_exam(empty_app, exam, problem, submission, scan, exam_widget):
