--- conflicted
+++ resolved
@@ -2,11 +2,6 @@
 
 sys.path.append('../')
 
-<<<<<<< HEAD
-def test_example_data_script():
-    result_code = os.system('python3 example_data.py --exams 1 --students 1 --graders 2')
-    assert result_code == 0
-=======
 from example_data import create_exams  # noqa E402
 
 
@@ -14,5 +9,4 @@
     with app.test_client() as client:
         exams = create_exams(app, client, 1, 2, 1, 2, 0.95, 0.85, True)
         assert len(exams) == 1
-        assert len(exams[0]['problems']) == 7
->>>>>>> 78ce7b42
+        assert len(exams[0]['problems']) == 7