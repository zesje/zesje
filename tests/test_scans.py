import os

import pytest
import numpy as np
import PIL.Image
import cv2
<<<<<<< HEAD
from tempfile import NamedTemporaryFile
from io import BytesIO
import wand.image
=======
from tempfile import NamedTemporaryFile, TemporaryDirectory
from flask import Flask
>>>>>>> 20eb608b
from pikepdf import Pdf
from reportlab.pdfgen import canvas
from reportlab.lib.pagesizes import A4

from zesje.scans import decode_barcode, ExamMetadata, ExtractedBarcode, exam_metadata, guess_dpi
from zesje.image_extraction import extract_image_pikepdf, extract_images
from zesje.database import db
from zesje.api.exams import generate_exam_token, _get_exam_dir, _exam_generate_data
from zesje.pdf_generation import write_finalized_exam, generate_pdfs, PAGE_FORMATS
from zesje.database import Exam, ExamWidget
from zesje import scans


# Returns the original image instead of retrieving a box from it
@pytest.fixture
def mock_get_box_return_original(monkeypatch, datadir):
    def mock_return(image, widget, padding):
        return image
    monkeypatch.setattr(scans, 'get_box', mock_return)


<<<<<<< HEAD
# Tests whether the output of calc angle is correct
=======
# Return a mock DB which can be used in the testing enviroment
# Module scope ensures it is ran only once
@pytest.fixture(scope="module")
def db_app():
    app = Flask(__name__, static_folder=None)
    app.config.update(
        SQLALCHEMY_DATABASE_URI='sqlite:///:memory:',
        SQLALCHEMY_TRACK_MODIFICATIONS=False  # Suppress future deprecation warning
    )
    db.init_app(app)
    return app


@pytest.fixture(scope='module')
def db_empty_app(db_app):
    """Empties the database and creates a temporary data directory"""
    with db_app.app_context():
        db.drop_all()
        db.create_all()

    with TemporaryDirectory() as temp_dir:
        db_app.config.update(DATA_DIRECTORY=str(temp_dir))
        yield db_app


@pytest.fixture(scope='module')
def full_app(db_empty_app):
    """
    Default code for generating a database entry and writing
    a finalized exam pdf.
    This needs to be ran at the start of every pipeline test
    """
    with db_empty_app.app_context():
        exam = Exam(name='Exam')
        db.session.add(exam)
        db.session.commit()

        exam.token = generate_exam_token(exam.id, exam.name, b'EXAM PDF DATA')
        student_id_widget = ExamWidget(exam=exam, name='student_id_widget', x=50, y=50)
        ExamWidget(exam=exam, name='barcode_widget', x=40, y=510)

        db.session.commit()

        exam_dir = _get_exam_dir(exam.id)
        os.makedirs(exam_dir, exist_ok=True)

        exam_path = os.path.join(exam_dir, 'exam.pdf')
        pdf = canvas.Canvas(exam_path, pagesize=A4)
        for _ in range(2):
            pdf.showPage()
        pdf.save()

        write_finalized_exam(exam_dir, exam_path, student_id_widget.x, student_id_widget.y, [])

    # Push the current app context for all tests so the database can be used
    db_empty_app.app_context().push()
    return db_empty_app


def generate_flat_scan_data(copy_number=145):
    """Generates a submission PDF and flattens it"""
    exam = Exam.query.first()
    exam_dir, _, barcode_widget, exam_path, _ = _exam_generate_data(exam)

    exam_config = exam_metadata(exam.id)

    with NamedTemporaryFile() as scan_pdf:
        generate_pdfs(
            exam_pdf_file=exam_path,
            copy_nums=[copy_number],
            output_paths=[scan_pdf.name],
            exam_token=exam.token,
            datamatrix_x=barcode_widget.x,
            datamatrix_y=barcode_widget.y
        )

        for image, _ in extract_images(scan_pdf.name, dpi=150):
            yield image, exam_config, exam_dir


def original_page_size(format, dpi):
    h = (PAGE_FORMATS[format][1])/72 * dpi
    w = (PAGE_FORMATS[format][0])/72 * dpi

    return np.rint([h, w]).astype(int)


>>>>>>> 20eb608b
@pytest.mark.parametrize('image_filename, token, expected', [
    ('COOLTOKEN_0005_01.png', 'COOLTOKEN',
        ExtractedBarcode('COOLTOKEN',   5,   1)),
    ('COOLTOKEN_0050_10.png', 'COOLTOKEN',
        ExtractedBarcode('COOLTOKEN',   50, 10)),
    ('TOKENCOOL_9999_99.png', 'TOKENCOOL',
        ExtractedBarcode('TOKENCOOL', 9999, 99))],
    ids=['Simple test 1', 'Simple test 2', 'High numbers'])
def test_decode_barcode(
        datadir, image_filename, token,
        expected, mock_get_box_return_original):

    image_path = os.path.join(datadir, 'datamatrices', image_filename)

    exam_config = ExamMetadata(
        token=token,
        barcode_coords=[0],
    )

    image = np.array(PIL.Image.open(image_path))

    assert decode_barcode(image, exam_config) == (expected, False)


<<<<<<< HEAD
# Helper functions


@pytest.fixture
def new_exam(empty_app):
    """
    Default code for generating a database entry
    This needs to be ran at the start of every pipeline test
    TODO: rewrite to a fixture
    """
    with empty_app.app_context():
        e = Exam(name="testExam")
        e.token = generate_exam_token(e.id, e.name, b'EXAM PDF DATA')
        sub = Submission(copy_number=145, exam=e)
        widget = ExamWidget(exam=e, name='student_id_widget', x=50, y=50)
        exam_config = ExamMetadata(
            token=e.token,
            barcode_coords=[40, 90, 510, 560],  # in points (not pixels!)
        )
        db.session.add_all([e, sub, widget])
        db.session.commit()

    # Push the current app context for all tests so the database can be used
    empty_app.app_context().push()
    return exam_config


def generate_pdf(exam_config, pages):
    token = exam_config.token
    datamatrix_x = exam_config.barcode_coords[2]
    datamatrix_y = exam_config.barcode_coords[0]
    with NamedTemporaryFile(suffix='.pdf') as blank, \
            NamedTemporaryFile(suffix='.pdf') as generated:
        pdf = canvas.Canvas(blank.name, pagesize=A4)
        for _ in range(pages):
            pdf.showPage()
        pdf.save()
        pdf_generation.generate_pdfs(
            blank.name, [145], [generated.name], token,
            50, 50, datamatrix_x, datamatrix_y)
        genPDF = makeflatpdf(generated.name)
        return genPDF


def makeflatpdf(pdf):
    with wand.image.Image(file=open(pdf, 'rb'), resolution=150) as img:
        output_pdf = wand.image.Image()
        for image in img.sequence:
            image.format = 'jpg'
            output_pdf.sequence.append(image)
            image.destroy()
        return output_pdf


def makeImage(img):
    images = [wand.image.Image(i) for i in img.sequence]
    for image in images:
        img = PIL.Image.open(BytesIO(image.make_blob("png")))
        img = img.convert('RGB')
        yield img


=======
>>>>>>> 20eb608b
# Noise transformations


def apply_whitenoise(img, threshold=0.02):
    pix = np.array(img)
    noise = 1 - threshold * np.random.rand(*pix.shape)
    data = pix * noise
    return PIL.Image.fromarray(np.uint8(data))


def apply_scan(img, rotation=0, scale=1, skew=(0, 0)):
    """
    Function which can apply different scanning artifacts
    These artifacts include rotation, scaling and skewing
    -------
    img: PIL Image, input image
    rotation: int, Degrees (rotates counterclockwise)
    scale: float, scaling factor w.r.t. img
    skew: int tuple (dx, dy), displace img with dx and dy
    """
    width, height = img.size
    dst = PIL.Image.new("RGBA", img.size, "white")
    new_size = (int(scale * width), int(scale * height))
    img = img.convert("RGBA")
    img = img.resize(new_size, resample=PIL.Image.LANCZOS)
    img = img.rotate(rotation)
    dst.paste(img, skew, mask=img)
    return dst.convert("RGB")


# Pipeline tests:
# General strucuture:
#     1. Make/clean Database
#     2. Make database entry
#     3. Generate PDF with DB token
#     4. Yield generated pdf pages
#     5. Apply transformations (optional)
#     6. Verify scans can be read (or not)


def test_pipeline(full_app):
    for image, exam_config, exam_dir in generate_flat_scan_data():
        success, reason = scans.process_page(image, exam_config, exam_dir)
        assert success is True, reason


@pytest.mark.parametrize('threshold, expected', [
    (0.02, True),
    (0.12, True),
    (0.28, True)],
    ids=['Low noise', 'Medium noise', 'High noise'])
def test_noise(full_app, threshold, expected):
    for image, exam_config, _ in generate_flat_scan_data():
        image = apply_whitenoise(image, threshold)
        success, reason = scans.process_page(image, exam_config)
        assert success is expected, reason


@pytest.mark.parametrize('rotation, expected', [
    (-2, True),
    (0.5, True),
    (0.8, True),
    (2, True)],
    ids=['Large rot', 'Small rot', 'Medium rot', 'Large counterclockwise rot'])
def test_rotate(full_app, rotation, expected):
    for image, exam_config, _ in generate_flat_scan_data():
        image = apply_scan(img=image, rotation=rotation)
        success, reason = scans.process_page(image, exam_config)
        assert success is expected, reason


@pytest.mark.parametrize('scale, expected', [
    (0.99, True),
    (1.1, True)],
    ids=['smaller scale', 'larger scale'])
def test_scale(full_app, scale, expected):
    for image, exam_config, _ in generate_flat_scan_data():
        image = apply_scan(img=image, scale=scale)
        success, reason = scans.process_page(image, exam_config)
        assert success is expected, reason


@pytest.mark.parametrize('skew, expected', [
    ((10, 10), True),
    ((-10, -5), True)],
    ids=['small skew', 'larger skew'])
def test_skew(full_app, skew, expected):
    for image, exam_config, _ in generate_flat_scan_data():
        image = apply_scan(img=image, skew=skew)
        success, reason = scans.process_page(image, exam_config)
        assert success is expected, reason


@pytest.mark.parametrize('rotation, scale, skew, expected', [
    (0.5, 0.99, (10, 10), True),
    (0.5, 1.01, (-10, -5), True)],
    ids=['1st full test', 'second full test'])
def test_all_effects(full_app, rotation, scale, skew, expected):
    for image, exam_config, _ in generate_flat_scan_data():
        image = apply_scan(
            img=image, rotation=rotation, scale=scale, skew=skew)
        success, reason = scans.process_page(image, exam_config)
        assert success is expected, reason


@pytest.mark.parametrize('filename,expected', [
    ['blank-a4-2pages.pdf', ValueError],
    ['single-image-a4.pdf', ValueError],
    ['two-images-a4.pdf', ValueError],
    ['flattened-a4-2pages.pdf', None]],
    ids=['blank pdf', 'single image', 'two images', 'flattened pdf'])
def test_image_extraction_pike(datadir, filename, expected):
    file = os.path.join(datadir, filename)
    with Pdf.open(file) as pdf_reader:
        for page in pdf_reader.pages:
            if expected is not None:
                with pytest.raises(expected):
                    extract_image_pikepdf(page)
            else:
                img = extract_image_pikepdf(page)
                assert img is not None


@pytest.mark.parametrize('filename', [
    'blank-a4-2pages.pdf',
    'flattened-a4-2pages.pdf'],
    ids=['blank pdf', 'flattened pdf'])
def test_image_extraction(datadir, filename):
    file = os.path.join(datadir, filename)
    page = 0
    for img, pagenr in scans.extract_images(file):
        page += 1
        assert pagenr == page
        assert img is not None
        assert np.average(np.array(img)) == 255
    assert page == 2


@pytest.mark.parametrize('file_name, markers', [("a4-rotated.png", [(59, 59), (1181, 59), (59, 1695), (1181, 1695)]),
                                                ("a4-3-markers.png", [(1181, 59), (59, 1695), (1181, 1695)]),
                                                ("a4-rotated-3-markers.png", [(1181, 59), (59, 1695), (1181, 1695)]),
                                                ("a4-rotated-2-markers.png", [(1181, 59), (59, 1695)]),
                                                ("a4-rotated-2-bottom-markers.png", [(59, 1695), (1181, 1695)]),
                                                ("a4-shifted-1-marker.png", [(59, 1695)])
                                                ])
def test_realign_image(datadir, file_name, markers):
    dir_name = "cornermarkers"
    epsilon = 1

    test_file = os.path.join(datadir, dir_name, file_name)
    test_image = np.array(PIL.Image.open(test_file))

    dpi = guess_dpi(test_image)
    page_shape = np.array(original_page_size('A4', dpi))

    result_image = scans.realign_image(test_image, page_shape)

    result_corner_markers = scans.find_corner_marker_keypoints(result_image)
    assert result_corner_markers is not None
    assert len(result_corner_markers) == len(markers)
    for i in range(len(markers)):
        diff = np.absolute(np.subtract(markers[i], result_corner_markers[i]))
        assert diff[0] <= epsilon
        assert diff[1] <= epsilon


def test_incomplete_reference_realign_image(datadir):
    dir_name = "cornermarkers"
    epsilon = 1
    test_file = os.path.join(datadir, dir_name, "a4-rotated.png")
    test_image = cv2.imread(test_file)

    correct_corner_markers = [(59, 59), (1181, 59), (59, 1695), (1181, 1695)]

    dpi = guess_dpi(test_image)
    page_shape = np.array(original_page_size('A4', dpi))

    result_image = scans.realign_image(test_image, page_shape)
    result_corner_markers = scans.find_corner_marker_keypoints(result_image)

    assert result_corner_markers is not None
    assert len(result_corner_markers) == len(correct_corner_markers)

    for i in range(4):
        diff = np.absolute(np.subtract(correct_corner_markers[i], result_corner_markers[i]))
        assert diff[0] <= epsilon
        assert diff[1] <= epsilon<|MERGE_RESOLUTION|>--- conflicted
+++ resolved
@@ -4,14 +4,7 @@
 import numpy as np
 import PIL.Image
 import cv2
-<<<<<<< HEAD
-from tempfile import NamedTemporaryFile
-from io import BytesIO
-import wand.image
-=======
 from tempfile import NamedTemporaryFile, TemporaryDirectory
-from flask import Flask
->>>>>>> 20eb608b
 from pikepdf import Pdf
 from reportlab.pdfgen import canvas
 from reportlab.lib.pagesizes import A4
@@ -20,45 +13,27 @@
 from zesje.image_extraction import extract_image_pikepdf, extract_images
 from zesje.database import db
 from zesje.api.exams import generate_exam_token, _get_exam_dir, _exam_generate_data
-from zesje.pdf_generation import write_finalized_exam, generate_pdfs, PAGE_FORMATS
+from zesje.pdf_generation import write_finalized_exam, generate_pdfs
 from zesje.database import Exam, ExamWidget
 from zesje import scans
+from zesje_default_cfg import PAGE_FORMATS
 
 
 # Returns the original image instead of retrieving a box from it
 @pytest.fixture
-def mock_get_box_return_original(monkeypatch, datadir):
+def mock_get_box_return_original(monkeypatch):
     def mock_return(image, widget, padding):
         return image
     monkeypatch.setattr(scans, 'get_box', mock_return)
 
 
-<<<<<<< HEAD
-# Tests whether the output of calc angle is correct
-=======
-# Return a mock DB which can be used in the testing enviroment
-# Module scope ensures it is ran only once
-@pytest.fixture(scope="module")
-def db_app():
-    app = Flask(__name__, static_folder=None)
-    app.config.update(
-        SQLALCHEMY_DATABASE_URI='sqlite:///:memory:',
-        SQLALCHEMY_TRACK_MODIFICATIONS=False  # Suppress future deprecation warning
-    )
-    db.init_app(app)
-    return app
-
-
 @pytest.fixture(scope='module')
 def db_empty_app(db_app):
-    """Empties the database and creates a temporary data directory"""
     with db_app.app_context():
         db.drop_all()
         db.create_all()
 
-    with TemporaryDirectory() as temp_dir:
-        db_app.config.update(DATA_DIRECTORY=str(temp_dir))
-        yield db_app
+    return db_app
 
 
 @pytest.fixture(scope='module')
@@ -123,7 +98,6 @@
     return np.rint([h, w]).astype(int)
 
 
->>>>>>> 20eb608b
 @pytest.mark.parametrize('image_filename, token, expected', [
     ('COOLTOKEN_0005_01.png', 'COOLTOKEN',
         ExtractedBarcode('COOLTOKEN',   5,   1)),
@@ -148,71 +122,6 @@
     assert decode_barcode(image, exam_config) == (expected, False)
 
 
-<<<<<<< HEAD
-# Helper functions
-
-
-@pytest.fixture
-def new_exam(empty_app):
-    """
-    Default code for generating a database entry
-    This needs to be ran at the start of every pipeline test
-    TODO: rewrite to a fixture
-    """
-    with empty_app.app_context():
-        e = Exam(name="testExam")
-        e.token = generate_exam_token(e.id, e.name, b'EXAM PDF DATA')
-        sub = Submission(copy_number=145, exam=e)
-        widget = ExamWidget(exam=e, name='student_id_widget', x=50, y=50)
-        exam_config = ExamMetadata(
-            token=e.token,
-            barcode_coords=[40, 90, 510, 560],  # in points (not pixels!)
-        )
-        db.session.add_all([e, sub, widget])
-        db.session.commit()
-
-    # Push the current app context for all tests so the database can be used
-    empty_app.app_context().push()
-    return exam_config
-
-
-def generate_pdf(exam_config, pages):
-    token = exam_config.token
-    datamatrix_x = exam_config.barcode_coords[2]
-    datamatrix_y = exam_config.barcode_coords[0]
-    with NamedTemporaryFile(suffix='.pdf') as blank, \
-            NamedTemporaryFile(suffix='.pdf') as generated:
-        pdf = canvas.Canvas(blank.name, pagesize=A4)
-        for _ in range(pages):
-            pdf.showPage()
-        pdf.save()
-        pdf_generation.generate_pdfs(
-            blank.name, [145], [generated.name], token,
-            50, 50, datamatrix_x, datamatrix_y)
-        genPDF = makeflatpdf(generated.name)
-        return genPDF
-
-
-def makeflatpdf(pdf):
-    with wand.image.Image(file=open(pdf, 'rb'), resolution=150) as img:
-        output_pdf = wand.image.Image()
-        for image in img.sequence:
-            image.format = 'jpg'
-            output_pdf.sequence.append(image)
-            image.destroy()
-        return output_pdf
-
-
-def makeImage(img):
-    images = [wand.image.Image(i) for i in img.sequence]
-    for image in images:
-        img = PIL.Image.open(BytesIO(image.make_blob("png")))
-        img = img.convert('RGB')
-        yield img
-
-
-=======
->>>>>>> 20eb608b
 # Noise transformations
 
 
