--- conflicted
+++ resolved
@@ -183,11 +183,7 @@
 
 def upscale_image(image, scale=2):
     width, height = image.size
-<<<<<<< HEAD
-    # standardly, the image has a dpi of 72 so 72*2=144 dpi when using the standard scale
-=======
     # the standard dpi is 72 so 72*2=144 dpi with the standard scale.
->>>>>>> 6f5fdfdd
     new_size = (int(scale * width), int(scale * height))
     image = image.resize(new_size, resample=1)
     return image
