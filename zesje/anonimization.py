--- conflicted
+++ resolved
@@ -13,16 +13,7 @@
 from PIL import ImageEnhance
 from PIL import ImageFilter
 import PyPDF2
-<<<<<<< HEAD
-image = Image.open("1.jpeg")
-
-straight_line = np.array(([1,5,1],
-                        [1,5,1],
-                        [1,5,1]), dtype="int")
-
-=======
 #image = Image.open("1.jpeg")
->>>>>>> 42430515
 #function to filter out color values above a certain threshold
 def remove_colorvalues(img, threshold):
     #img = img.filter(ImageFilter.BLUR)
@@ -36,15 +27,6 @@
             if(sum(px[x,y])>threshold or max(px[x,y])>80):
                 px[x,y]=(255,255,255)
 
-<<<<<<< HEAD
-#function to filter out unstraight lines
-def conv(img, kernel):
-    return np.convolve(img,kernel)
-
-
-
-#Function to extract images out of a pdf (similar to extract_images from the zesje project)
-=======
 #Make an array of images, remove for each image the color values outside the threshold
 #then save it in a new pdf
 def return_cornermarks(img):
@@ -104,7 +86,6 @@
     return Image.fromarray(out).convert("L")
 
 
->>>>>>> 42430515
 def extract_images(filename):
     """Yield all images from a PDF file.
 
