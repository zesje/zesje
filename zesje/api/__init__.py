from flask import Blueprint
from flask_restful import Api

from .graders import Graders
from .exams import Exams, ExamSource, ExamGeneratedPdfs, ExamPreview
from .scans import Scans
from .students import Students
from .submissions import Submissions
from .problems import Problems
from .feedback import Feedback
from .solutions import Solutions
from .widgets import Widgets
from .emails import EmailTemplate, RenderedEmailTemplate, Email
from .mult_choice import MultipleChoice
from .test import Test

from . import signature
from . import images
from . import summary_plot
from . import export

api_bp = Blueprint(__name__, __name__)

api = Api(api_bp)

api.add_resource(Graders, '/graders')
api.add_resource(Exams, '/exams', '/exams/<int:exam_id>', '/exams/<int:exam_id>/<string:attr>')
api.add_resource(ExamSource, '/exams/<int:exam_id>/source_pdf')
api.add_resource(ExamGeneratedPdfs, '/exams/<int:exam_id>/generated_pdfs')
api.add_resource(ExamPreview, '/exams/<int:exam_id>/preview')
api.add_resource(Scans, '/scans/<int:exam_id>')
api.add_resource(Students, '/students', '/students/<int:student_id>')
api.add_resource(Submissions,
                 '/submissions/<int:exam_id>',
                 '/submissions/<int:exam_id>/<int:submission_id>')
api.add_resource(Problems,
                 '/problems',
                 '/problems/<int:problem_id>',
                 '/problems/<int:problem_id>/<string:attr>')
api.add_resource(Feedback,
                 '/feedback/<int:problem_id>',
                 '/feedback/<int:problem_id>/<int:feedback_id>')
api.add_resource(Solutions, '/solution/<int:exam_id>/<int:submission_id>/<int:problem_id>')
api.add_resource(Widgets,
                 '/widgets',
                 '/widgets/<int:widget_id>')
api.add_resource(EmailTemplate,
                 '/templates/<int:exam_id>')
api.add_resource(RenderedEmailTemplate,
                 '/templates/rendered/<int:exam_id>/<int:student_id>')
api.add_resource(Email,
                 '/email/<int:exam_id>',
                 '/email/<int:exam_id>/<int:student_id>')
<<<<<<< HEAD
api.add_resource(MultipleChoice, '/mult-choice/<int:id>')
api.add_resource(Test, '/test/')
=======
api.add_resource(MultipleChoice,
                 '/mult-choice/<int:id>',
                 '/mult-choice/')
>>>>>>> ab3c2799


# Other resources that don't return JSON
# It is possible to get flask_restful to work with these, but not
# very idiomatic.

# Images
api_bp.add_url_rule(
    '/images/signature/<int:exam_id>/<int:submission_id>',
    'signature',
    signature.get,
)
api_bp.add_url_rule(
    '/images/solutions/<int:exam_id>/<int:problem_id>/<int:submission_id>/<int:full_page>',
    'solution_image',
    images.get,
)
api_bp.add_url_rule(
    '/images/summary/<int:exam_id>',
    'exam_summary',
    summary_plot.get,
)

# Exports
api_bp.add_url_rule(
    '/export/full',
    'full_export',
    export.full,
)
api_bp.add_url_rule(
    '/export/<string:file_format>/<int:exam_id>',
    'dataframe_export',
    export.exam,
)<|MERGE_RESOLUTION|>--- conflicted
+++ resolved
@@ -12,7 +12,6 @@
 from .widgets import Widgets
 from .emails import EmailTemplate, RenderedEmailTemplate, Email
 from .mult_choice import MultipleChoice
-from .test import Test
 
 from . import signature
 from . import images
@@ -51,14 +50,9 @@
 api.add_resource(Email,
                  '/email/<int:exam_id>',
                  '/email/<int:exam_id>/<int:student_id>')
-<<<<<<< HEAD
-api.add_resource(MultipleChoice, '/mult-choice/<int:id>')
-api.add_resource(Test, '/test/')
-=======
 api.add_resource(MultipleChoice,
                  '/mult-choice/<int:id>',
                  '/mult-choice/')
->>>>>>> ab3c2799
 
 
 # Other resources that don't return JSON
