--- conflicted
+++ resolved
@@ -50,15 +50,12 @@
 api.add_resource(Email,
                  '/email/<int:exam_id>',
                  '/email/<int:exam_id>/<int:student_id>')
-<<<<<<< HEAD
 api.add_resource(Approve,
                  '/solution/approve/<int:exam_id>/<int:submission_id>/<int:problem_id>')
 api.add_resource(MultipleChoice, '/mult-choice/<int:id>')
-=======
 api.add_resource(MultipleChoice,
                  '/mult-choice/<int:id>',
                  '/mult-choice/')
->>>>>>> 728157b9
 
 # Other resources that don't return JSON
 # It is possible to get flask_restful to work with these, but not
