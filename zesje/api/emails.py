""" REST api for email templates """
from pathlib import Path
import textwrap

from jinja2 import Template, TemplateSyntaxError, UndefinedError

import werkzeug.exceptions
from flask import current_app as app
from flask_restful import Resource, reqparse

from .. import emails
from ..database import Exam, Student
from ._helpers import abort

default_email_template = str.strip(textwrap.dedent("""
    Dear {{student.first_name.split(' ') | first }} {{student.last_name}},

    Below please find attached the scans of your exam and our feedback.
    If you have any questions, don't hesitate to contact us.

    {% for problem in results | sort(attribute='name') if problem.feedback  -%}
    {{problem.name}} (your score: {{problem.score}} out of {{problem.max_score}}):
    {% for feedback in problem.feedback %}
        * {{ (feedback.description or feedback.short) | wordwrap | indent(width=6) }}
    {% endfor %}
    {%- if problem.remarks %}
        * {{ problem.remarks | wordwrap | indent(width=6) }}
    {% endif %}
    {% endfor %}

    Therefore your grade is {{ student.total }}.

    Best regards,
    Course team.
"""))


def template_path(exam_id):
    data_dir = Path(app.config['DATA_DIRECTORY'])
    template_file = data_dir / f'{exam_id}_data' / 'email_template.j2'
    return template_file


def render_email(exam_id, student_id, template):
    try:
        return emails.render(exam_id, student_id, template)
    except TemplateSyntaxError as error:
        abort(
            400,
            message=f"Syntax error in the template: {error.message}",
        )
    except UndefinedError as error:
        abort(
            400,
            message=f"Undefined variables in the template: {error.message}",
        )


def build_email(exam_id, student_id, template, attach, from_address, copy_to=None):
<<<<<<< HEAD
    with orm.db_session:
        student = Student[student_id]
    if not student.email:
        abort(
            409,
            message=f'Student #{student_id} has no email address'
=======
        student = Student.query.get(student_id)
        if student is None:
            abort(
                404,
                message=f"Student #{student_id} does not exist"
            )
        if not student.email:
            abort(
                409,
                message=f'Student #{student_id} has no email address'
            )

        return emails.build(
            student.email,
            render_email(exam_id, student_id, template),
            emails.build_solution_attachment(exam_id, student_id)
            if attach
            else None,
            copy_to=copy_to,
            email_from=from_address,
>>>>>>> f0e6624b
        )

    return emails.build(
        student.email,
        render_email(exam_id, student_id, template),
        emails.build_solution_attachment(exam_id, student_id)
        if attach
        else None,
        copy_to=copy_to,
        email_from=from_address,
    )


class EmailTemplate(Resource):
    """ Email template. """

    def get(self, exam_id):
        """Get an email template for a given exam."""
        try:
            with open(template_path(exam_id)) as f:
                return f.read()
        except FileNotFoundError:
            with open(template_path(exam_id), 'w') as f:
                f.write(default_email_template)
            return default_email_template

    put_parser = reqparse.RequestParser()
    put_parser.add_argument('template', type=str, required=True)

    def put(self, exam_id):
        """Update an email template."""
        email_template = self.put_parser.parse_args().template
        try:
            Template(email_template)
        except TemplateSyntaxError as error:
            return dict(
                status=400,
                message=f"Syntax error in the template: {error.message}"
            ), 400

        with open(template_path(exam_id), 'w') as f:
            f.write(email_template)


class RenderedEmailTemplate(Resource):

    post_parser = reqparse.RequestParser()
    post_parser.add_argument('template', type=str, required=True)

    def post(self, exam_id, student_id):
        template = self.post_parser.parse_args().template
        return render_email(exam_id, student_id, template)


class Email(Resource):

    post_parser = reqparse.RequestParser()
    post_parser.add_argument('template', type=str, required=True)
    post_parser.add_argument('attach', type=bool, required=True)
    post_parser.add_argument('copy_to', type=str, required=False)

    def post(self, exam_id, student_id=None):
        """Send an email.

        Returns
        -------
        400 error if not all submissions from exam are validated (because we
        might send wrong emails this way).
        """
        args = self.post_parser.parse_args()
        template = args['template']
        attach = args['attach']
        copy_to = args['copy_to']

        if student_id is None and copy_to is not None:
            abort(
                409,
                message="Not CC-ing all emails from the exam."
            )

        exam = Exam.query.get(exam_id)
        if exam is None:
            abort(
                404,
                message="Exam does not exist"
            )

        if not all(sub.signature_validated for sub in exam.submissions):
            abort(
                409,
                message="All submissions must be validated before "
                        "sending emails."
            )

        if student_id is not None:
            return self._send_single(exam_id, student_id, template, attach, copy_to)
        else:
            return self._send_all(exam_id, template, attach)

    def _send_single(self, exam_id, student_id, template, attach, copy_to):
        if not (app.config.get('SMTP_SERVER') and app.config.get('FROM_ADDRESS')):
            abort(
                500,
                message='Sending email is not configured'
            )
        message = build_email(
            exam_id, student_id, template,
            attach, app.config['FROM_ADDRESS'], copy_to,
        )
        failed = emails.send(
            {student_id: message},
            server=app.config['SMTP_SERVER'],
            from_address=app.config['FROM_ADDRESS'],
            port=app.config.get('SMTP_PORT'),
            user=app.config.get('SMTP_USERNAME'),
            password=app.config.get('SMTP_PASSWORD'),
            use_ssl=app.config.get('USE_SSL'),
        )
        if failed:
            abort(
                500,
                message=f'Failed to send email to student #{student_id}'
            )
        return dict(status=200)

    def _send_all(self, exam_id, template, attach):
        if not (app.config.get('SMTP_SERVER') and app.config.get('FROM_ADDRESS')):
            abort(
                500,
                message='Sending email is not configured'
            )
        exam = Exam.query.get(exam_id)
        if exam is None:
            abort(
                404,
                message="Exam does not exist"
            )
        student_ids = set(sub.student.id for sub in exam.submissions if sub.student)

        failed_to_build = list()
        to_send = dict()
        for student_id in student_ids:
            try:
                to_send[student_id] = build_email(
                    exam_id, student_id, template,
                    attach, app.config['FROM_ADDRESS'],
                )
            except werkzeug.exceptions.Conflict:
                # No email address provided. Any other failures are errors,
                # so we let other exceptions raise.
                failed_to_build.append(student_id)

        failed_to_send = emails.send(
            to_send,
            server=app.config['SMTP_SERVER'],
            from_address=app.config['FROM_ADDRESS'],
            port=app.config.get('SMTP_PORT'),
            user=app.config.get('SMTP_USERNAME'),
            password=app.config.get('SMTP_PASSWORD'),
            use_ssl=app.config.get('USE_SSL'),
        )

        sent = set(student_ids) - (set(failed_to_send) | set(failed_to_build))
        sent = list(sent)

        if failed_to_build or failed_to_send:
            if len(sent) > 0:
                return dict(
                    status=206,
                    message='Failed to send some emails',
                    sent=sent,
                    failed_to_build=failed_to_build,
                    failed_to_send=failed_to_send,
                ), 206
            elif not failed_to_send:  # all failed to build
                abort(
                    409,
                    message='No students have email addresses specified',
                ), 409
            elif not failed_to_build:  # all failed to send
                abort(
                    500,
                    message='Failed to send emails',
                    failed_to_send=failed_to_send,
                ), 500
            else:
                abort(
                    500,
                    message=(
                        f'Email addresses unspecified for {len(failed_to_build)} students '
                        f'and {len(failed_to_send)} messages failed to send.'
                    ),
                    failed_to_build=failed_to_build,
                    failed_to_send=failed_to_send,
                ), 500
        else:
            return dict(status=200)<|MERGE_RESOLUTION|>--- conflicted
+++ resolved
@@ -57,14 +57,6 @@
 
 
 def build_email(exam_id, student_id, template, attach, from_address, copy_to=None):
-<<<<<<< HEAD
-    with orm.db_session:
-        student = Student[student_id]
-    if not student.email:
-        abort(
-            409,
-            message=f'Student #{student_id} has no email address'
-=======
         student = Student.query.get(student_id)
         if student is None:
             abort(
@@ -85,18 +77,7 @@
             else None,
             copy_to=copy_to,
             email_from=from_address,
->>>>>>> f0e6624b
-        )
-
-    return emails.build(
-        student.email,
-        render_email(exam_id, student_id, template),
-        emails.build_solution_attachment(exam_id, student_id)
-        if attach
-        else None,
-        copy_to=copy_to,
-        email_from=from_address,
-    )
+        )
 
 
 class EmailTemplate(Resource):
