import itertools
import os
import zipfile
from io import BytesIO
from tempfile import TemporaryFile

from flask import current_app as app, send_file, request
from flask_restful import Resource, reqparse
from werkzeug.datastructures import FileStorage
from sqlalchemy.orm import selectinload

from ..pdf_generation import generate_pdfs, output_pdf_filename_format, join_pdfs, page_is_size
from ..database import db, Exam, ExamWidget, Submission

PAGE_FORMATS = {
    "A4": (595.276, 841.89),
    "US letter": (612, 792),
}


def _get_exam_dir(exam_id):
    return os.path.join(
        app.config['DATA_DIRECTORY'],
        f'{exam_id}_data',
    )


def get_cb_data_for_exam(exam):
    """
    Returns all multiple choice question check boxes for one specific exam

    Parameters
    ----------
        exam: the exam

    Returns
    -------
        A list of tuples with checkbox data.
        Each tuple is represented as (x, y, page, label)

        Where
        x: x position
        y: y position
        page: page number
        label: checkbox label
    """
    cb_data = []
    for problem in exam.problems:
        page = problem.widget.page
        if page:
            cb_data += [(cb.x, cb.y, page, cb.label) for cb in problem.mc_options]

    return cb_data


class Exams(Resource):

    def get(self, exam_id=None):
        if exam_id:
            return self._get_single(exam_id)
        else:
            return self._get_all()

    def delete(self, exam_id):
        exam = Exam.query.get(exam_id)
        if exam is None:
            return dict(status=404, message='Exam does not exist.'), 404
        elif exam.finalized:
            return dict(status=409, message='Cannot delete a finalized exam.'), 409
        else:
            exam.delete()

    def _get_all(self):
        """get list of uploaded exams.

        Returns
        -------
        list of:
            id : int
                exam name
            name : str
                exam ID
            submissions : int
                Number of submissions
        """
        return [
            {
                'id': ex.id,
                'name': ex.name,
                'submissions': len(ex.submissions)
            }
            for ex in Exam.query.order_by(Exam.id).all()
        ]

    def _get_single(self, exam_id):
        """Get detailed information about a single exam

        URL Parameters
        --------------
        exam_id : int
            exam ID

        Returns
        -------
        id : int
            exam ID
        name : str
            exam name
        submissions
            list of submissions for this exam
        problems
            list of problems defined for this exam
        widgets
            list of widgets in this exam
        """
        # Load exam using the following most efficient strategy
        exam = Exam.query.options(selectinload(Exam.submissions).
                                  subqueryload(Submission.solutions)).get(exam_id)

        if exam is None:
            return dict(status=404, message='Exam does not exist.'), 404

        submissions = [
            {
                'id': sub.copy_number,
                'student': {
                    'id': sub.student.id,
                    'firstName': sub.student.first_name,
                    'lastName': sub.student.last_name,
                    'email': sub.student.email
                } if sub.student else None,
                'validated': sub.signature_validated,
                'problems': [
                    {
                        'id': sol.problem.id,
                        'graded_by': {
                            'id': sol.graded_by.id,
                            'name': sol.graded_by.name
                        } if sol.graded_by else None,
                        'graded_at': sol.graded_at.isoformat() if sol.graded_at else None,
                        'feedback': [
                            fb.id for fb in sol.feedback
                        ],
                        'remark': sol.remarks if sol.remarks else ""
                    } for sol in sub.solutions  # Sorted by sol.problem_id
                ],
            } for sub in exam.submissions
        ]
        # Sort submissions by selecting those with students assigned, then by
        # student number, then by copy number.
        # TODO: This is a minimal fix of #166, to be replaced later.
        submissions = sorted(
            submissions,
            key=(lambda s: (bool(s['student']) and -s['student']['id'], s['id']))
        )

        return {
            'id': exam_id,
            'name': exam.name,
            'submissions': submissions,
            'problems': [
                {
                    'id': prob.id,
                    'name': prob.name,
                    'feedback': [
                        {
                            'id': fb.id,
                            'name': fb.text,
                            'description': fb.description,
                            'score': fb.score,
                            'used': len(fb.solutions)
                        }
                        for fb
                        in prob.feedback_options  # Sorted by fb.id
                    ],
                    'page': prob.widget.page,
                    'widget': {
                        'id': prob.widget.id,
                        'name': prob.widget.name,
                        'x': prob.widget.x,
                        'y': prob.widget.y,
                        'width': prob.widget.width,
                        'height': prob.widget.height,
                        'type': prob.widget.type
                    },
                    'graded': any([sol.graded_by is not None for sol in prob.solutions]),
                    'mc_options': [
                        {
<<<<<<< HEAD
                            'id': mc_option.id,
                            'label': mc_option.label,
                            'problem_id': mc_option.problem_id,
                            'feedback_id': mc_option.feedback_id,
                            'widget': {
                                'name': mc_option.name,
                                'x': mc_option.x,
                                'y': mc_option.y,
                                'type': mc_option.type
                            }
=======
                             'id': mc_option.id,
                             'label': mc_option.label,
                             'feedback_id': mc_option.feedback_id,
                             'widget': {
                                 'name': mc_option.name,
                                 'x': mc_option.x,
                                 'y': mc_option.y
                             }
>>>>>>> 40b5bfb2
                        } for mc_option in prob.mc_options
                    ]
                } for prob in exam.problems  # Sorted by prob.id
            ],
            'widgets': [
                {
                    'id': widget.id,
                    'name': widget.name,
                    'x': widget.x,
                    'y': widget.y,
                    'type': widget.type
                } for widget in exam.widgets  # Sorted by widget.id
            ],
            'finalized': exam.finalized,
        }

    post_parser = reqparse.RequestParser()
    post_parser.add_argument('pdf', type=FileStorage, required=True, location='files')
    post_parser.add_argument('exam_name', type=str, required=True, location='form')

    def post(self):
        """Add a new exam.

        Parameters
        ----------
        pdf : file
            raw pdf file.
        exam_name: str
            name for the exam

        Returns
        -------
        id : int
            exam ID
        """

        args = self.post_parser.parse_args()
        exam_name = args['exam_name']
        pdf_data = args['pdf']

        format = app.config.get('PAGE_FORMAT', 'A4')

        if not page_is_size(pdf_data, PAGE_FORMATS[format], tolerance=0.01):
            return (
                dict(status=400,
                     message=f'PDF page size is not {format}.'),
                400
            )

        exam = Exam(
            name=exam_name,
        )

        exam.widgets = [
            ExamWidget(
                name='student_id_widget',
                x=50,
                y=50,
                exam=exam,
            ),
            ExamWidget(
                name='barcode_widget',
                x=500,
                y=40,
                exam=exam,
            ),
        ]

        db.session.add(exam)
        db.session.commit()  # so exam gets an id

        exam_dir = _get_exam_dir(exam.id)
        pdf_path = os.path.join(exam_dir, 'exam.pdf')

        os.makedirs(exam_dir, exist_ok=True)

        pdf_data.save(pdf_path)

        print(f"Added exam {exam.id} (name: {exam_name}, token: {exam.token}) to database")

        return {
            'id': exam.id
        }

    def put(self, exam_id, attr):
        if attr == 'finalized':
            exam = Exam.query.get(exam_id)
            if exam is None:
                return dict(status=404, message='Exam does not exist.'), 404

            bodyStr = request.data.decode('utf-8')
            if bodyStr == 'true':
                exam.finalized = True
                db.session.commit()
            elif bodyStr == 'false':
                if exam.finalized:
                    return dict(status=403, message=f'Exam already finalized'), 403
            else:
                return dict(status=400, message=f'Body should be "true" or "false"'), 400
            return dict(status=200, message="ok"), 200
        else:
            return dict(status=400, message=f'Attribute {attr} not allowed'), 400


class ExamSource(Resource):

    def get(self, exam_id):

        exam = Exam.query.get(exam_id)

        if exam is None:
            return dict(status=404, message='Exam does not exist.'), 404

        exam_dir = _get_exam_dir(exam.id)

        return send_file(
            os.path.join(exam_dir, 'exam.pdf'),
            mimetype='application/pdf')


class ExamGeneratedPdfs(Resource):

    def _get_generated_exam_dir(self, exam_dir):
        return os.path.join(
            exam_dir,
            'generated_pdfs'
        )

    def _get_paths_for_range(self, generated_pdfs_dir, copies_start, copies_end):
        copy_nums = range(copies_start, copies_end + 1)
        pdf_paths = [
            os.path.join(
                generated_pdfs_dir,
                output_pdf_filename_format.format(copy_num))
            for copy_num
            in copy_nums
        ]
        return pdf_paths, copy_nums

    def _generate_exam_pdfs(self, exam, pdf_paths, copy_nums):
        exam_dir = _get_exam_dir(exam.id)

        student_id_widget = next(
            widget
            for widget
            in exam.widgets
            if widget.name == 'student_id_widget'
        )

        barcode_widget = next(
            widget
            for widget
            in exam.widgets
            if widget.name == 'barcode_widget'
        )

        exam_path = os.path.join(exam_dir, 'exam.pdf')

        generated_pdfs_dir = self._get_generated_exam_dir(exam_dir)
        os.makedirs(generated_pdfs_dir, exist_ok=True)

        cb_data = get_cb_data_for_exam(exam)

        generate_pdfs(
            exam_path,
            exam.token,
            copy_nums,
            pdf_paths,
            student_id_widget.x, student_id_widget.y,
            barcode_widget.x, barcode_widget.y,
            cb_data
        )

    post_parser = reqparse.RequestParser()
    post_parser.add_argument('copies_start', type=int, required=True)
    post_parser.add_argument('copies_end', type=int, required=True)

    def post(self, exam_id):
        """Generates the exams with corner markers and Widgets.

        A range is given. Ranges should be starting from 1.

        Parameters
        ----------
        copies_start : int
            start of the range of exam pdfs you want to get
        copies_end : int
            end of the range of exam pdfs you want to get
        type: str
            One of "zip", "pdf"
            the pdf option will give a large pdf consisting of concatenated
            exams. Zip will get a zip with all exams as separate files.

        Returns
        -------
        the file : File
            The requested file (zip or pdf)
        """

        args = self.post_parser.parse_args()

        copies_start = args.get('copies_start')
        copies_end = args.get('copies_end')

        exam = Exam.query.get(exam_id)
        if exam is None:
            return dict(status=404, message='Exam does not exist.'), 404

        exam_dir = _get_exam_dir(exam_id)
        generated_pdfs_dir = self._get_generated_exam_dir(exam_dir)

        if not exam.finalized:
            msg = f'Exam is not finalized.'
            return dict(status=403, message=msg), 403
        if copies_start is None or copies_end is None:
            msg = f'Missing parameters and/or "copies_start", "copies_end"'
            return dict(status=400, message=msg), 400
        if copies_end < copies_start:
            msg = f'copies_end should be larger than copies_start'
            return dict(status=400, message=msg), 400
        if copies_start <= 0:
            msg = f'copies_start should be larger than 0'
            return dict(status=400, message=msg), 400

        pdf_paths, copy_nums = self._get_paths_for_range(generated_pdfs_dir, copies_start, copies_end)

        generate_selectors = [not os.path.exists(pdf_path) for pdf_path in pdf_paths]
        pdf_paths = itertools.compress(pdf_paths, generate_selectors)
        copy_nums = itertools.compress(copy_nums, generate_selectors)

        self._generate_exam_pdfs(exam, pdf_paths, copy_nums)

        return {
            'success': True
        }

    get_parser = reqparse.RequestParser()
    get_parser.add_argument('copies_start', type=int, required=True)
    get_parser.add_argument('copies_end', type=int, required=True)
    get_parser.add_argument('type', type=str, required=True)

    def get(self, exam_id):
        args = self.get_parser.parse_args()

        copies_start = args['copies_start']
        copies_end = args['copies_end']

        exam = Exam.query.get(exam_id)
        if exam is None:
            return dict(status=404, message='Exam does not exist.'), 404

        exam_dir = _get_exam_dir(exam_id)
        generated_pdfs_dir = self._get_generated_exam_dir(exam_dir)

        output_file = TemporaryFile()

        pdf_paths, copy_nums = self._get_paths_for_range(generated_pdfs_dir, copies_start, copies_end)

        for pdf_path in pdf_paths:
            if not os.path.exists(pdf_path):
                msg = f'One or more exams in range have not been generated (yet)'
                return dict(status=400, message=msg), 400

        if args['type'] == 'pdf':
            join_pdfs(
                output_file,
                pdf_paths,
            )
            attachment_filename = f'{exam.name}_{copies_start}-{copies_end}.pdf'
            mimetype = 'application/pdf'
        elif args['type'] == 'zip':
            with zipfile.ZipFile(output_file, 'w') as zf:
                for pdf_path in pdf_paths:
                    zf.write(
                        pdf_path,
                        os.path.basename(pdf_path)
                    )
            attachment_filename = f'{exam.name}_{copies_start}-{copies_end}.zip'
            mimetype = 'application/zip'
        else:
            msg = f'type must be one of ["pdf", "zip"]'
            return dict(status=400, message=msg), 400

        output_file.seek(0)

        return send_file(
            output_file,
            cache_timeout=0,
            attachment_filename=attachment_filename,
            as_attachment=True,
            mimetype=mimetype)


class ExamPreview(Resource):

    def get(self, exam_id):
        exam = Exam.query.get(exam_id)
        if exam is None:
            return dict(status=404, message='Exam does not exist.'), 404

        output_file = BytesIO()

        exam_dir = _get_exam_dir(exam.id)

        student_id_widget = next(
            widget
            for widget
            in exam.widgets
            if widget.name == 'student_id_widget'
        )

        barcode_widget = next(
            widget
            for widget
            in exam.widgets
            if widget.name == 'barcode_widget'
        )

        exam_path = os.path.join(exam_dir, 'exam.pdf')

        cb_data = get_cb_data_for_exam(exam)
        generate_pdfs(
            exam_path,
            exam.token[:5] + 'PREVIEW',
            [1519],
            [output_file],
            student_id_widget.x, student_id_widget.y,
            barcode_widget.x, barcode_widget.y,
            cb_data
        )

        output_file.seek(0)

        return send_file(
            output_file,
            cache_timeout=0,
            mimetype='application/pdf')<|MERGE_RESOLUTION|>--- conflicted
+++ resolved
@@ -186,10 +186,8 @@
                     'graded': any([sol.graded_by is not None for sol in prob.solutions]),
                     'mc_options': [
                         {
-<<<<<<< HEAD
                             'id': mc_option.id,
                             'label': mc_option.label,
-                            'problem_id': mc_option.problem_id,
                             'feedback_id': mc_option.feedback_id,
                             'widget': {
                                 'name': mc_option.name,
@@ -197,16 +195,6 @@
                                 'y': mc_option.y,
                                 'type': mc_option.type
                             }
-=======
-                             'id': mc_option.id,
-                             'label': mc_option.label,
-                             'feedback_id': mc_option.feedback_id,
-                             'widget': {
-                                 'name': mc_option.name,
-                                 'x': mc_option.x,
-                                 'y': mc_option.y
-                             }
->>>>>>> 40b5bfb2
                         } for mc_option in prob.mc_options
                     ]
                 } for prob in exam.problems  # Sorted by prob.id
