from io import BytesIO

from flask import abort, send_file, Response, current_app
import zipstream
import json

from ..database import Exam, Submission
from ..statistics import full_exam_data, grader_data
from ..emails import solution_pdf


def full():
    """Export the complete database

    Returns
    -------
    response : flask Response
        response containing the ``course.sqlite``
    """
    return send_file(
        current_app.config['DB_PATH'],
        as_attachment=True,
        mimetype="application/x-sqlite3",
        cache_timeout=0,
    )


def exam(file_format, exam_id):
    """Export exam data in a file format

    Parameters
    ----------
    file_format : string
        One of "dataframe", "xlsx", "xlsx_detailed", "pdf".
    exam_id : int

    Returns
    -------
    response : flask Response
        response containing exam in specified file format.
    """
    if file_format == 'pdf':
        return exam_pdf(exam_id)

    try:
        data = full_exam_data(exam_id)
    except KeyError:
        abort(404)

    if file_format not in ('dataframe', 'xlsx', 'xlsx_detailed'):
        abort(404)

    serialized = ResilientBytesIO()

    data.index.name = 'Student ID'
    data = data.infer_objects()  # convert columns to numeric types if possible

    # move the student names to the first columns
    cols = data.columns
    cols_names = data.columns.get_level_values(0).isin(['First name', 'Last name'])
    cols = list(cols[cols_names]) + list(cols[~cols_names])
    data = data[cols]

    if file_format == 'xlsx':
        cols_total = data.columns.get_level_values(1) == 'total'
        cols_total[:2] = True  # include student names
        data = data.iloc[:, cols_total]
        data.columns = data.columns.get_level_values(0)

    if file_format == 'dataframe':
        extension = 'pd'
        mimetype = 'application/python-pickle'
        data.to_pickle(serialized, compression=None)
    else:
        extension = 'xlsx'
        mimetype = (
            'application/vnd.openxmlformats-officedocument.spreadsheetml.sheet'
        )
        data.to_excel(serialized)

    serialized.seek(0)

    return send_file(
        serialized,
        as_attachment=True,
        attachment_filename=f'exam{exam_id}.{extension}',
        mimetype=mimetype,
        cache_timeout=0,
    )


def zipped_exam_solutions_generator(exam_id, anonymous, current_app):
    """Generator for exam solutions as a zip of (anonymized) pdfs

    Should only load the student solutions one at a time to decrease memory load.

    Parameters
    ----------
    exam_id : int
    anonymous : bool
        whether the pdfs and filenames need to be anonymized.
    current_app : flask app
        the current flask app as obtained by ``flask.current_app._get_current_object()``.

    Returns
    -------
    response : generator
        generator that yields parts of the zip.
    """
    with current_app.app_context():
        z = zipstream.ZipFile(mode='w')

        subs = Submission.query.filter(Submission.exam_id == exam_id).all()
        students = set(sub.student for sub in subs if sub.student)

        for student in students:
            if anonymous:
                copy_numbers = sorted(sub.copy_number for sub in subs if sub.student == student)
                file_name = f'cop{"y" if len(copy_numbers) == 1 else "ies"}-' \
                            f'{"-".join(str(number) for number in copy_numbers)}.pdf'
            else:
                file_name = f'student-{student.id}.pdf'

            z.write_iter(file_name, solution_pdf(exam_id, student.id, anonymous))
            yield from z.flush()

        yield from z


def exam_pdf(exam_id):
    """Export exam solutions as a zip of (anonymized) pdfs

    Parameters
    ----------
    exam_id : int

    Returns
    -------
    response : flask Response
        response streaming a zip containing (anonymized) pdfs of all student solutions.
    """
    exam_data = Exam.query.get(exam_id)
    if exam_data is None:
        abort(404)

    generator = zipped_exam_solutions_generator(exam_id, exam_data.grade_anonymous, current_app._get_current_object())
    response = Response(generator, mimetype='application/zip')
    response.headers['Content-Disposition'] = f'attachment; filename=exam{exam_id}.zip'
    return response


def grader_statistics(exam_id):
    """Export grader data in a txt file.

    Parameters
    ----------
    exam_id : int

    Returns
    -------
    response : flask Response
        response containing grader statistics as JSON.
    """

    try:
        data = grader_data(exam_id)
        data_str = json.dumps(data)

        serialized = BytesIO()
        serialized.write(data_str.encode('utf-8'))
        serialized.seek(0)
    except Exception:
        abort(404, 'Failed to load grader data.')

    return send_file(
        serialized,
        as_attachment=True,
        attachment_filename=f'grader_statistics_exam_{exam_id}.json',
        mimetype='application/json',
        cache_timeout=0,
<<<<<<< HEAD
    )
=======
    )
    """


class ResilientBytesIO(BytesIO):
    def close(self):
        pass  # Refuse to close to avoid pandas bug

    def really_close(self):
        super().close()
>>>>>>> af0b157b
<|MERGE_RESOLUTION|>--- conflicted
+++ resolved
@@ -178,11 +178,7 @@
         attachment_filename=f'grader_statistics_exam_{exam_id}.json',
         mimetype='application/json',
         cache_timeout=0,
-<<<<<<< HEAD
     )
-=======
-    )
-    """
 
 
 class ResilientBytesIO(BytesIO):
@@ -190,5 +186,4 @@
         pass  # Refuse to close to avoid pandas bug
 
     def really_close(self):
-        super().close()
->>>>>>> af0b157b
+        super().close()