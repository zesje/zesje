--- conflicted
+++ resolved
@@ -52,15 +52,8 @@
 
         oauth_id = args['oauth_id']
 
-<<<<<<< HEAD
-        grader = Grader.query.filter(Grader.oauth_id == oauth_id).one_or_none()
-
-        if grader:
-            return dict(status=409, message=f'Grader with name {oauth_id} already exists.'), 409
-=======
-        if Grader.query.filter(Grader.name == name).one_or_none():
-            return dict(status=409, message=f'Grader with name {name} already exists.'), 409
->>>>>>> f0d34a84
+        if Grader.query.filter(Grader.oauth_id == oauth_id).one_or_none():
+            return dict(status=409, message=f'Grader with id {oauth_id} already exists.'), 409
 
         try:
             db.session.add(Grader(oauth_id=oauth_id))
