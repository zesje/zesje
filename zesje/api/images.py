from flask import abort, Response

import numpy as np
import cv2

from ..images import get_box, guess_dpi
from ..database import Exam, Submission, Problem, Page, Solution
<<<<<<< HEAD
=======
from ..pdf_generation import CHECKBOX_FORMAT
>>>>>>> 60fe2b1a


def get(exam_id, problem_id, submission_id, full_page=False):
    """get image for the given problem.

    Parameters
    ----------
    exam_id : int
    problem_id : int
    submission_id : int
        The copy number of the submission. This uniquely identifies
        the submission *within a given exam*.
    full_page : bool
        Whether to return a complete page

    Returns
    -------
    Image (JPEG mimetype)
    """
    exam = Exam.query.get(exam_id)
    if exam is None:
        abort(404, 'Exam does not exist.')

    problem = Problem.query.get(problem_id)
    if problem is None:
        abort(404, 'Problem does not exist.')

    sub = Submission.query.filter(Submission.exam_id == exam.id,
                                  Submission.copy_number == submission_id).one_or_none()
    if sub is None:
        abort(404, 'Submission does not exist.')

    widget_area = np.asarray([
        problem.widget.y,  # top
        problem.widget.y + problem.widget.height,  # bottom
        problem.widget.x,  # left
        problem.widget.x + problem.widget.width,  # right
    ])

    # TODO: use points as base unit
    widget_area_in = widget_area / 72

    #  get the page
    page = Page.query.filter(Page.submission_id == sub.id, Page.number == problem.widget.page).first()

    if page is None:
        abort(404, f'Page #{problem.widget.page} is missing for copy #{submission_id}.')

    page_path = page.path

    page_im = cv2.imread(page_path)

    # pregrade highliting
    solution = Solution.query.filter(Solution.submission_id == sub.id,
                                     Solution.problem_id == problem_id).one_or_none()

    if solution is not None:
        dpi = guess_dpi(page_im)
        fb = list(map(lambda x: x.id, solution.feedback))
        for option in problem.mc_options:
            if option.feedback_id in fb:
<<<<<<< HEAD
                x = int((option.x) / 72 * dpi)
                y = int((option.y) / 72 * dpi)
                x1 = x + 20
                y1 = y + 20
=======
                x = int(option.x / 72 * dpi)
                y = int(option.y / 72 * dpi)
                box_length = int(CHECKBOX_FORMAT["box_size"] / 72 * dpi)
                x1 = x + box_length
                y1 = y + box_length
>>>>>>> 60fe2b1a
                page_im = cv2.rectangle(page_im, (x, y), (x1, y1), (0, 255, 0), 3)

    if not full_page:
        raw_image = get_box(page_im, widget_area_in, padding=0)
    else:
        raw_image = page_im

    image_encoded = cv2.imencode(".jpg", raw_image)[1].tostring()
    return Response(image_encoded, 200, mimetype='image/jpeg')<|MERGE_RESOLUTION|>--- conflicted
+++ resolved
@@ -5,10 +5,9 @@
 
 from ..images import get_box, guess_dpi
 from ..database import Exam, Submission, Problem, Page, Solution
-<<<<<<< HEAD
-=======
+
 from ..pdf_generation import CHECKBOX_FORMAT
->>>>>>> 60fe2b1a
+
 
 
 def get(exam_id, problem_id, submission_id, full_page=False):
@@ -70,18 +69,13 @@
         fb = list(map(lambda x: x.id, solution.feedback))
         for option in problem.mc_options:
             if option.feedback_id in fb:
-<<<<<<< HEAD
-                x = int((option.x) / 72 * dpi)
-                y = int((option.y) / 72 * dpi)
-                x1 = x + 20
-                y1 = y + 20
-=======
+
                 x = int(option.x / 72 * dpi)
                 y = int(option.y / 72 * dpi)
                 box_length = int(CHECKBOX_FORMAT["box_size"] / 72 * dpi)
                 x1 = x + box_length
                 y1 = y + box_length
->>>>>>> 60fe2b1a
+
                 page_im = cv2.rectangle(page_im, (x, y), (x1, y1), (0, 255, 0), 3)
 
     if not full_page:
