from flask_restful import Resource, reqparse

from ..database import db, MultipleChoiceOption, FeedbackOption, Problem


def update_mc_option(mc_option, args, feedback_id=None):
    """
    Updates a multiple choice option

    Parameters
    ----------
    mc_option: The multiple choice option
    args: The arguments supplied in the request body
    feedback_id: The id of the feedback option related to the
    """

    for attr, value in args.items():
        try:
            if value:
                setattr(mc_option, attr, value)
        except AttributeError:
            msg = f"Multiple choice option doesn't have a property {attr}"
            return dict(status=400, message=msg), 400
        except (TypeError, ValueError) as error:
            return dict(status=400, message=str(error)), 400

    if feedback_id:
        mc_option.feedback_id = feedback_id

    mc_option.type = 'mcq_widget'

    db.session.commit()


class MultipleChoice(Resource):

    put_parser = reqparse.RequestParser()

    # Arguments that have to be supplied in the request body
    put_parser.add_argument('name', type=str, required=True)
    put_parser.add_argument('x', type=int, required=True)
    put_parser.add_argument('y', type=int, required=True)
    put_parser.add_argument('label', type=str, required=False)
    put_parser.add_argument('fb_description', type=str, required=False)
    put_parser.add_argument('fb_score', type=str, required=False)
    put_parser.add_argument('problem_id', type=int, required=True)  # Used for FeedbackOption

    def put(self):
        """Adds a multiple choice option to the database

        For each new multiple choice option, a feedback option that links to
        the multiple choice option is inserted into the database. The new
        feedback option also refers to same problem as the MultipleChoiceOption
        """
        args = self.put_parser.parse_args()

<<<<<<< HEAD
=======
        # Get request arguments
        name = args['name']
        x = args['x']
        y = args['y']
        label = args['label']
        fb_description = args['fb_description']
        fb_score = args['fb_score']
>>>>>>> 9df3d26b
        problem_id = args['problem_id']

        if not Problem.query.get(problem_id):
            return dict(status=404, message=f'Problem with id {problem_id} does not exist'), 404

        # Insert new empty feedback option that links to the same problem
        new_feedback_option = FeedbackOption(problem_id=problem_id, text=label,
                                             description=fb_description, score=fb_score)
        db.session.add(new_feedback_option)
        db.session.commit()

        # Insert new entry into the database
        mc_entry = MultipleChoiceOption()
        update_mc_option(mc_entry, args, new_feedback_option.id)

        db.session.add(mc_entry)

        # Set the feedback label to the
        if mc_entry.label:
            new_feedback_option.description = mc_entry.label

        db.session.commit()

        return dict(status=200, mult_choice_id=mc_entry.id, feedback_id=new_feedback_option.id,
                    message=f'New multiple choice question with id {mc_entry.id} inserted. '
                    + f'New feedback option with id {new_feedback_option.id} inserted.'), 200

    def get(self, id):
        """Fetches multiple choice option from the database

        Parameters
        ----------
            id: The ID of the multiple choice option in the database

        Returns
        -------
            A JSON object with the multiple choice option data
        """
        mult_choice = MultipleChoiceOption.query.get(id)

        if not mult_choice:
            return dict(status=404, message=f'Multiple choice question with id {id} does not exist.'), 404

        json = {
            'id': mult_choice.id,
            'name': mult_choice.name,
            'x': mult_choice.x,
            'y': mult_choice.y,
            'type': mult_choice.type,
            'feedback_id': mult_choice.feedback_id
        }

        # Nullable database fields
        if mult_choice.label:
            json['label'] = mult_choice.label

        return json

    patch_parser = reqparse.RequestParser()

    # Arguments that have to be supplied in the request body
    patch_parser.add_argument('name', type=str, required=False)
    patch_parser.add_argument('x', type=int, required=False)
    patch_parser.add_argument('y', type=int, required=False)
    patch_parser.add_argument('label', type=str, required=False)

    def patch(self, id):
        """
        Updates a multiple choice option

        Parameters
        ----------
            id: The id of the multiple choice option in the database.s
        """
        args = self.patch_parser.parse_args()

        mc_entry = MultipleChoiceOption.query.get(id)

        if not mc_entry:
            return dict(status=404, message=f"Multiple choice question with id {id} does not exist"), 404

        update_mc_option(mc_entry, args)

        return dict(status=200, message=f'Multiple choice question with id {id} updated'), 200

    def delete(self, id):
        """Deletes a multiple choice option from the database.
        Also deletes the associated feedback option with this multiple choice option.

        An error will be thrown if the user tries to delete a feedback option
        associated with a multiple choice option in a finalized exam.

        Parameters
        ----------
            id: The ID of the multiple choice option in the database

        Returns
        -------
            A message indicating success or failure
        """
        mult_choice = MultipleChoiceOption.query.get(id)

        if not mult_choice:
            return dict(status=404, message=f'Multiple choice question with id {id} does not exist.'), 404

        if not mult_choice.feedback:
            return dict(status=404, message=f'Multiple choice question with id {id}'
                        + ' is not associated with a feedback option.'), 404

        # Check if the exam is finalized, do not delete the multiple choice option otherwise
        exam = mult_choice.feedback.problem.exam

        if exam.finalized:
            return dict(status=401, message='Cannot delete feedback option'
                        + ' attached to a multiple choice option in a finalized exam.'), 401

        db.session.delete(mult_choice)
        db.session.delete(mult_choice.feedback)
        db.session.commit()

        return dict(status=200, mult_choice_id=id, feedback_id=mult_choice.feedback_id,
                    message=f'Multiple choice question with id {id} deleted.'
                    + f'Feedback option with id {mult_choice.feedback_id} deleted.'), 200<|MERGE_RESOLUTION|>--- conflicted
+++ resolved
@@ -54,16 +54,10 @@
         """
         args = self.put_parser.parse_args()
 
-<<<<<<< HEAD
-=======
         # Get request arguments
-        name = args['name']
-        x = args['x']
-        y = args['y']
         label = args['label']
         fb_description = args['fb_description']
         fb_score = args['fb_score']
->>>>>>> 9df3d26b
         problem_id = args['problem_id']
 
         if not Problem.query.get(problem_id):
@@ -80,11 +74,6 @@
         update_mc_option(mc_entry, args, new_feedback_option.id)
 
         db.session.add(mc_entry)
-
-        # Set the feedback label to the
-        if mc_entry.label:
-            new_feedback_option.description = mc_entry.label
-
         db.session.commit()
 
         return dict(status=200, mult_choice_id=mc_entry.id, feedback_id=new_feedback_option.id,
