from flask_restful import Resource, reqparse

from ..database import db, MultipleChoiceOption, FeedbackOption, Problem


def update_mc_option(mc_option, args, feedback_id=None):
    """
    Updates a multiple choice option

    Parameters
    ----------
    mc_option: The multiple choice option
    args: The arguments supplied in the request body
    feedback_id: The id of the feedback option related to the
    """

    for attr, value in args.items():
        try:
            if value:
                setattr(mc_option, attr, value)
        except AttributeError:
            msg = f"Multiple choice option doesn't have a property {attr}"
            return dict(status=400, message=msg), 400
        except (TypeError, ValueError) as error:
            return dict(status=400, message=str(error)), 400

    if feedback_id:
        mc_option.feedback_id = feedback_id

    mc_option.type = 'mcq_widget'

    db.session.commit()


class MultipleChoice(Resource):

    put_parser = reqparse.RequestParser()

    # Arguments that have to be supplied in the request body
    put_parser.add_argument('name', type=str, required=True)
    put_parser.add_argument('x', type=int, required=True)
    put_parser.add_argument('y', type=int, required=True)
    put_parser.add_argument('label', type=str, required=False)
    put_parser.add_argument('fb_description', type=str, required=False)
    put_parser.add_argument('fb_score', type=str, required=False)
    put_parser.add_argument('problem_id', type=int, required=True)  # Used for FeedbackOption

    def put(self):
        """Adds a multiple choice option to the database

        For each new multiple choice option, a feedback option that links to
        the multiple choice option is inserted into the database. The new
        feedback option also refers to same problem as the MultipleChoiceOption
        """
        args = self.put_parser.parse_args()

        # Get request arguments
        label = args['label']
        fb_description = args['fb_description']
        fb_score = args['fb_score']
        problem_id = args['problem_id']

        if not Problem.query.get(problem_id):
            return dict(status=404, message=f'Problem with id {problem_id} does not exist'), 404

<<<<<<< HEAD
        # Insert new empty feedback option that links to the same problem
        new_feedback_option = FeedbackOption(problem_id=problem_id, text=label,
                                             description=fb_description, score=fb_score)
        db.session.add(new_feedback_option)
        db.session.commit()
=======
        if not id:
            # Insert new empty feedback option that links to the same problem
            new_feedback_option = FeedbackOption(problem_id=problem_id, text='')
            db.session.add(new_feedback_option)
            db.session.commit()

            # Insert new entry into the database
            mc_entry = MultipleChoiceOption()

            set_mc_data(mc_entry, name, x, y, mc_type, new_feedback_option.id, label)

            db.session.add(mc_entry)
            db.session.commit()

            return dict(status=200, mult_choice_id=mc_entry.id, feedback_id=new_feedback_option.id,
                        message=f'New multiple choice question with id {mc_entry.id} inserted. '
                        + f'New feedback option with id {new_feedback_option.id} inserted.'), 200

        # Update existing entry otherwise
        mc_entry = MultipleChoiceOption.query.get(id)

        if not mc_entry:
            return dict(status=404, message=f"Multiple choice question with id {id} does not exist"), 404
>>>>>>> 42af6140

        # Insert new entry into the database
        mc_entry = MultipleChoiceOption()
        update_mc_option(mc_entry, args, new_feedback_option.id)

        db.session.add(mc_entry)
        db.session.commit()

        return dict(status=200, mult_choice_id=mc_entry.id, feedback_id=new_feedback_option.id,
                    message=f'New multiple choice question with id {mc_entry.id} inserted. '
                    + f'New feedback option with id {new_feedback_option.id} inserted.'), 200

    def get(self, id):
        """Fetches multiple choice option from the database

        Parameters
        ----------
            id: The ID of the multiple choice option in the database

        Returns
        -------
            A JSON object with the multiple choice option data
        """
        mult_choice = MultipleChoiceOption.query.get(id)

        if not mult_choice:
            return dict(status=404, message=f'Multiple choice question with id {id} does not exist.'), 404

        json = {
            'id': mult_choice.id,
            'name': mult_choice.name,
            'x': mult_choice.x,
            'y': mult_choice.y,
            'type': mult_choice.type,
            'feedback_id': mult_choice.feedback_id
        }

        # Nullable database fields
        if mult_choice.label:
            json['label'] = mult_choice.label

        return json

    patch_parser = reqparse.RequestParser()

    # Arguments that have to be supplied in the request body
    patch_parser.add_argument('name', type=str, required=False)
    patch_parser.add_argument('x', type=int, required=False)
    patch_parser.add_argument('y', type=int, required=False)
    patch_parser.add_argument('label', type=str, required=False)

    def patch(self, id):
        """
        Updates a multiple choice option

        Parameters
        ----------
            id: The id of the multiple choice option in the database.s
        """
        args = self.patch_parser.parse_args()

        mc_entry = MultipleChoiceOption.query.get(id)

        if not mc_entry:
            return dict(status=404, message=f"Multiple choice question with id {id} does not exist"), 404

        update_mc_option(mc_entry, args)

        return dict(status=200, message=f'Multiple choice question with id {id} updated'), 200

    def delete(self, id):
        """Deletes a multiple choice option from the database.
        Also deletes the associated feedback option with this multiple choice option.

        An error will be thrown if the user tries to delete a feedback option
        associated with a multiple choice option in a finalized exam.

        Parameters
        ----------
            id: The ID of the multiple choice option in the database

        Returns
        -------
            A message indicating success or failure
        """
        mult_choice = MultipleChoiceOption.query.get(id)

        if not mult_choice:
            return dict(status=404, message=f'Multiple choice question with id {id} does not exist.'), 404

        if not mult_choice.feedback:
            return dict(status=404, message=f'Multiple choice question with id {id}'
                        + ' is not associated with a feedback option.'), 404

        # Check if the exam is finalized, do not delete the multiple choice option otherwise
        exam = mult_choice.feedback.problem.exam

        if exam.finalized:
            return dict(status=401, message='Cannot delete feedback option'
                        + ' attached to a multiple choice option in a finalized exam.'), 401

        db.session.delete(mult_choice)
        db.session.delete(mult_choice.feedback)
        db.session.commit()

        return dict(status=200, mult_choice_id=id, feedback_id=mult_choice.feedback_id,
                    message=f'Multiple choice question with id {id} deleted.'
                    + f'Feedback option with id {mult_choice.feedback_id} deleted.'), 200<|MERGE_RESOLUTION|>--- conflicted
+++ resolved
@@ -63,37 +63,11 @@
         if not Problem.query.get(problem_id):
             return dict(status=404, message=f'Problem with id {problem_id} does not exist'), 404
 
-<<<<<<< HEAD
         # Insert new empty feedback option that links to the same problem
         new_feedback_option = FeedbackOption(problem_id=problem_id, text=label,
                                              description=fb_description, score=fb_score)
         db.session.add(new_feedback_option)
         db.session.commit()
-=======
-        if not id:
-            # Insert new empty feedback option that links to the same problem
-            new_feedback_option = FeedbackOption(problem_id=problem_id, text='')
-            db.session.add(new_feedback_option)
-            db.session.commit()
-
-            # Insert new entry into the database
-            mc_entry = MultipleChoiceOption()
-
-            set_mc_data(mc_entry, name, x, y, mc_type, new_feedback_option.id, label)
-
-            db.session.add(mc_entry)
-            db.session.commit()
-
-            return dict(status=200, mult_choice_id=mc_entry.id, feedback_id=new_feedback_option.id,
-                        message=f'New multiple choice question with id {mc_entry.id} inserted. '
-                        + f'New feedback option with id {new_feedback_option.id} inserted.'), 200
-
-        # Update existing entry otherwise
-        mc_entry = MultipleChoiceOption.query.get(id)
-
-        if not mc_entry:
-            return dict(status=404, message=f"Multiple choice question with id {id} does not exist"), 404
->>>>>>> 42af6140
 
         # Insert new entry into the database
         mc_entry = MultipleChoiceOption()
