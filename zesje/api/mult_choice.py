from flask_restful import Resource, reqparse

from ..database import db, MultipleChoiceOption, FeedbackOption


def set_mc_data(mc_entry, name, x, y, mc_type, feedback_id, label):
    """Sets the data of a MultipleChoiceOption ORM object.

    Parameters:
    -----------
    mc_entry: The MultipleChoiceOption object
    name: The name of the MultipleChoiceOption widget
    x: the x-position of the MultipleChoiceOption object.
    y: the y-position of the MultipleChoiceOption object.
    type: the polymorphic type used to distinguish the MultipleChoiceOption widget
        from other widgets
    feedback_id: the feedback the MultipleChoiceOption refers to
    label: label for the checkbox that this MultipleChoiceOption represents
    """
    mc_entry.name = name
    mc_entry.x = x
    mc_entry.y = y
    mc_entry.type = mc_type
    mc_entry.feedback_id = feedback_id
    mc_entry.label = label


class MultipleChoice(Resource):

    put_parser = reqparse.RequestParser()

    # Arguments that have to be supplied in the request body
    put_parser.add_argument('name', type=str, required=True)
    put_parser.add_argument('x', type=int, required=True)
    put_parser.add_argument('y', type=int, required=True)
    put_parser.add_argument('label', type=str, required=False)
    put_parser.add_argument('fb_description', type=str, required=False)
    put_parser.add_argument('fb_score', type=str, required=False)
    put_parser.add_argument('problem_id', type=int, required=True)  # Used for FeedbackOption

    def put(self):
        """Adds a multiple choice option to the database

        For each new multiple choice option, a feedback option that links to
        the multiple choice option is inserted into the database. The new
        feedback option also refers to same problem as the MultipleChoiceOption
        """
        args = self.put_parser.parse_args()

        # Get request arguments
        name = args['name']
        x = args['x']
        y = args['y']
        label = args['label']
        fb_description = args['fb_description']
        fb_score = args['fb_score']
        problem_id = args['problem_id']

        mc_type = 'mcq_widget'

<<<<<<< HEAD
        if not id:
            # Insert new empty feedback option that links to the same problem, with the label as name
            new_feedback_option = FeedbackOption(problem_id=problem_id, text=label,
                                                 description=fb_description, score=fb_score)
            db.session.add(new_feedback_option)
            db.session.commit()

            # Insert new entry into the database
            mc_entry = MultipleChoiceOption()
            set_mc_data(mc_entry, name, x, y, mc_type, new_feedback_option.id, label)

            db.session.add(mc_entry)
            db.session.commit()

            return dict(status=200, mult_choice_id=mc_entry.id, feedback_id=new_feedback_option.id,
                        message=f'New multiple choice question with id {mc_entry.id} inserted. '
                        + f'New feedback option with id {new_feedback_option.id} inserted.'), 200

        # Update existing entry otherwise
        mc_entry = MultipleChoiceOption.query.get(id)
=======
        # Insert new empty feedback option that links to the same problem
        new_feedback_option = FeedbackOption(problem_id=problem_id, text='')
        db.session.add(new_feedback_option)
        db.session.commit()
>>>>>>> ea611c95

        # Insert new entry into the database
        mc_entry = MultipleChoiceOption()
        set_mc_data(mc_entry, name, x, y, mc_type, new_feedback_option.id, label)

        db.session.add(mc_entry)
        db.session.commit()

        return dict(status=200, mult_choice_id=mc_entry.id, feedback_id=new_feedback_option.id,
                    message=f'New multiple choice question with id {mc_entry.id} inserted. '
                            + f'New feedback option with id {new_feedback_option.id} inserted.'), 200

    def get(self, id):
        """Fetches multiple choice option from the database

        Parameters
        ----------
            id: The ID of the multiple choice option in the database

        Returns
        -------
            A JSON object with the multiple choice option data
        """
        mult_choice = MultipleChoiceOption.query.get(id)

        if not mult_choice:
            return dict(status=404, message=f'Multiple choice question with id {id} does not exist.'), 404

        json = {
            'id': mult_choice.id,
            'name': mult_choice.name,
            'x': mult_choice.x,
            'y': mult_choice.y,
            'type': mult_choice.type,
            'feedback_id': mult_choice.feedback_id
        }

        # Nullable database fields
        if mult_choice.label:
            json['label'] = mult_choice.label

        return json

    def patch(self, id):
        """
        Updates a multiple choice option

        Parameters
        ----------
            id: The id of the multiple choice option in the database.s
        """
        args = self.put_parser.parse_args()

        name = args['name']
        x = args['x']
        y = args['y']
        label = args['label']
        mc_type = 'mcq_widget'

        mc_entry = MultipleChoiceOption.query.get(id)

        if not mc_entry:
            return dict(status=404, message=f"Multiple choice question with id {id} does not exist"), 404

        set_mc_data(mc_entry, name, x, y, mc_type, mc_entry.feedback_id, label)
        db.session.commit()

        return dict(status=200, message=f'Multiple choice question with id {id} updated'), 200

    def delete(self, id):
        """Deletes a multiple choice option from the database.
        Also deletes the associated feedback option with this multiple choice option.

        An error will be thrown if the user tries to delete a feedback option
        associated with a multiple choice option in a finalized exam.

        Parameters
        ----------
            id: The ID of the multiple choice option in the database

        Returns
        -------
            A message indicating success or failure
        """
        mult_choice = MultipleChoiceOption.query.get(id)

        if not mult_choice:
            return dict(status=404, message=f'Multiple choice question with id {id} does not exist.'), 404

        if not mult_choice.feedback:
            return dict(status=404, message=f'Multiple choice question with id {id}'
                        + ' is not associated with a feedback option.'), 404

        # Check if the exam is finalized, do not delete the multiple choice option otherwise
        exam = mult_choice.feedback.problem.exam

        if exam.finalized:
            return dict(status=401, message='Cannot delete feedback option'
                        + ' attached to a multiple choice option in a finalized exam.'), 401

        db.session.delete(mult_choice)
        db.session.delete(mult_choice.feedback)
        db.session.commit()

        return dict(status=200, mult_choice_id=id, feedback_id=mult_choice.feedback_id,
                    message=f'Multiple choice question with id {id} deleted.'
                    + f'Feedback option with id {mult_choice.feedback_id} deleted.'), 200<|MERGE_RESOLUTION|>--- conflicted
+++ resolved
@@ -58,33 +58,11 @@
 
         mc_type = 'mcq_widget'
 
-<<<<<<< HEAD
-        if not id:
-            # Insert new empty feedback option that links to the same problem, with the label as name
-            new_feedback_option = FeedbackOption(problem_id=problem_id, text=label,
-                                                 description=fb_description, score=fb_score)
-            db.session.add(new_feedback_option)
-            db.session.commit()
-
-            # Insert new entry into the database
-            mc_entry = MultipleChoiceOption()
-            set_mc_data(mc_entry, name, x, y, mc_type, new_feedback_option.id, label)
-
-            db.session.add(mc_entry)
-            db.session.commit()
-
-            return dict(status=200, mult_choice_id=mc_entry.id, feedback_id=new_feedback_option.id,
-                        message=f'New multiple choice question with id {mc_entry.id} inserted. '
-                        + f'New feedback option with id {new_feedback_option.id} inserted.'), 200
-
-        # Update existing entry otherwise
-        mc_entry = MultipleChoiceOption.query.get(id)
-=======
         # Insert new empty feedback option that links to the same problem
-        new_feedback_option = FeedbackOption(problem_id=problem_id, text='')
+        new_feedback_option = FeedbackOption(problem_id=problem_id, text=label,
+                                             description=fb_description, score=fb_score)
         db.session.add(new_feedback_option)
         db.session.commit()
->>>>>>> ea611c95
 
         # Insert new entry into the database
         mc_entry = MultipleChoiceOption()
@@ -191,4 +169,4 @@
 
         return dict(status=200, mult_choice_id=id, feedback_id=mult_choice.feedback_id,
                     message=f'Multiple choice question with id {id} deleted.'
-                    + f'Feedback option with id {mult_choice.feedback_id} deleted.'), 200+                    + f'Feedback option with id {mult_choice.feedback_id} deleted.'), 200
