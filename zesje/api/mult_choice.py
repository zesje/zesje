from flask_restful import Resource, reqparse

from ..database import db, MultipleChoiceOption, FeedbackOption


def set_mc_data(mc_entry, name, x, y, mc_type, feedback_id, label):
    """Sets the data of a MultipleChoiceOption ORM object.

    Parameters:
    -----------
    mc_entry: The MultipleChoiceOption object
    name: The name of the MultipleChoiceOption widget
    x: the x-position of the MultipleChoiceOption object.
    y: the y-position of the MultipleChoiceOption object.
    type: the polymorphic type used to distinguish the MultipleChoiceOption widget
        from other widgets
    feedback_id: the feedback the MultipleChoiceOption refers to
    label: label for the checkbox that this MultipleChoiceOption represents
    """
    mc_entry.name = name
    mc_entry.x = x
    mc_entry.y = y
    mc_entry.type = mc_type
    mc_entry.feedback_id = feedback_id
    mc_entry.label = label


class MultipleChoice(Resource):

    put_parser = reqparse.RequestParser()

    # Arguments that have to be supplied in the request body
    put_parser.add_argument('name', type=str, required=True)
    put_parser.add_argument('x', type=int, required=True)
    put_parser.add_argument('y', type=int, required=True)
    put_parser.add_argument('label', type=str, required=False)
<<<<<<< HEAD
    put_parser.add_argument('problem_id', type=int, required=True)
    put_parser.add_argument('feedback_id', type=int, required=False)
=======
    put_parser.add_argument('problem_id', type=int, required=True)  # Used for FeedbackOption
>>>>>>> 40b5bfb2

    def put(self, id=None):
        """Adds or updates a multiple choice option to the database

        If the parameter id is not present, a new multiple choice question
        will be inserted with the data provided in the request body.

        For each new multiple choice option, a feedback option that links to
        the multiple choice option is inserted into the database. The new
        feedback option also refers to same problem as the MultipleChoiceOption

        Parameters
        ----------
            id: The id of the multiple choice option
        """

        args = self.put_parser.parse_args()

        # Get request arguments
        name = args['name']
        x = args['x']
        y = args['y']
        label = args['label']
        problem_id = args['problem_id']

        # TODO: Set type here or add to request?
        mc_type = 'mcq_widget'

        if not id:
            # Insert new empty feedback option that links to the same problem
            new_feedback_option = FeedbackOption(problem_id=problem_id, text='')
            db.session.add(new_feedback_option)
            db.session.commit()

            # Insert new entry into the database
            mc_entry = MultipleChoiceOption()
            set_mc_data(mc_entry, name, x, y, mc_type, new_feedback_option.id, label)

            db.session.add(mc_entry)
            db.session.commit()

<<<<<<< HEAD
            return dict(status=200, message=f'New multiple choice question with id {mc_entry.id} inserted',
                        mc_id=mc_entry.id), 200
=======
            return dict(status=200, mult_choice_id=mc_entry.id, feedback_id=new_feedback_option.id,
                        message=f'New multiple choice question with id {mc_entry.id} inserted. '
                        + f'New feedback option with id {new_feedback_option.id} inserted.'), 200
>>>>>>> 40b5bfb2

        # Update existing entry otherwise
        mc_entry = MultipleChoiceOption.query.get(id)

        if not mc_entry:
            return dict(status=404, message=f"Multiple choice question with id {id} does not exist"), 404

        set_mc_data(mc_entry, name, x, y, mc_type, label)
        db.session.commit()

        return dict(status=200, message=f'Multiple choice question with id {id} updated'), 200

    def get(self, id):
        """Fetches multiple choice option from the database

        Parameters
        ----------
            id: The ID of the multiple choice option in the database

        Returns
        -------
            A JSON object with the multiple choice option data
        """
        mult_choice = MultipleChoiceOption.query.get(id)

        if not mult_choice:
            return dict(status=404, message=f'Multiple choice question with id {id} does not exist.'), 404

        json = {
            'id': mult_choice.id,
            'name': mult_choice.name,
            'x': mult_choice.x,
            'y': mult_choice.y,
            'type': mult_choice.type,
            'feedback_id': mult_choice.feedback_id
        }

        # Nullable database fields
        if mult_choice.label:
            json['label'] = mult_choice.label

        return json

    def delete(self, id):
        """Deletes a multiple choice option from the database.
        Also deletes the associated feedback option with this multiple choice option.

        An error will be thrown if the user tries to delete a feedback option
        associated with a multiple choice option in a finalized exam.

        Parameters
        ----------
            id: The ID of the multiple choice option in the database

        Returns
        -------
            A message indicating success or failure
        """
        mult_choice = MultipleChoiceOption.query.get(id)

        if not mult_choice:
            return dict(status=404, message=f'Multiple choice question with id {id} does not exist.'), 404

        if not mult_choice.feedback:
            return dict(status=404, message=f'Multiple choice question with id {id}'
                        + ' is not associated with a feedback option.'), 404

        # Check if the exam is finalized, do not delete the multiple choice option otherwise
        exam = mult_choice.feedback.problem.exam

        if exam.finalized:
            return dict(status=401, message='Cannot delete feedback option'
                        + ' attached to a multiple choice option in a finalized exam.'), 401

        db.session.delete(mult_choice)
        db.session.delete(mult_choice.feedback)
        db.session.commit()

        return dict(status=200, message=f'Multiple choice question with id {id} deleted.'
                    + f'Feedback option with id {mult_choice.feedback_id} deleted.'), 200<|MERGE_RESOLUTION|>--- conflicted
+++ resolved
@@ -34,12 +34,7 @@
     put_parser.add_argument('x', type=int, required=True)
     put_parser.add_argument('y', type=int, required=True)
     put_parser.add_argument('label', type=str, required=False)
-<<<<<<< HEAD
-    put_parser.add_argument('problem_id', type=int, required=True)
-    put_parser.add_argument('feedback_id', type=int, required=False)
-=======
     put_parser.add_argument('problem_id', type=int, required=True)  # Used for FeedbackOption
->>>>>>> 40b5bfb2
 
     def put(self, id=None):
         """Adds or updates a multiple choice option to the database
@@ -81,14 +76,9 @@
             db.session.add(mc_entry)
             db.session.commit()
 
-<<<<<<< HEAD
-            return dict(status=200, message=f'New multiple choice question with id {mc_entry.id} inserted',
-                        mc_id=mc_entry.id), 200
-=======
             return dict(status=200, mult_choice_id=mc_entry.id, feedback_id=new_feedback_option.id,
                         message=f'New multiple choice question with id {mc_entry.id} inserted. '
                         + f'New feedback option with id {new_feedback_option.id} inserted.'), 200
->>>>>>> 40b5bfb2
 
         # Update existing entry otherwise
         mc_entry = MultipleChoiceOption.query.get(id)
