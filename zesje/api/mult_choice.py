--- conflicted
+++ resolved
@@ -1,32 +1,5 @@
 from flask_restful import Resource, reqparse
 
-<<<<<<< HEAD
-from ..database import db, MultipleChoiceOption, FeedbackOption
-
-
-def set_mc_data(mc_entry, name, x, y, mc_type, feedback_id, label):
-
-    """Sets the data of a MultipleChoiceOption ORM object.
-
-    Parameters:
-    -----------
-    mc_entry: The MultipleChoiceOption object
-    name: The name of the MultipleChoiceOption widget
-    x: the x-position of the MultipleChoiceOption object.
-    y: the y-position of the MultipleChoiceOption object.
-    type: the polymorphic type used to distinguish the MultipleChoiceOption widget
-        from other widgets
-    feedback_id: the feedback the MultipleChoiceOption refers to
-    label: label for the checkbox that this MultipleChoiceOption represents
-    """
-    mc_entry.name = name
-    mc_entry.x = x
-    mc_entry.y = y
-    mc_entry.type = mc_type
-
-    mc_entry.feedback_id = feedback_id
-    mc_entry.label = label
-=======
 from ..database import db, MultipleChoiceOption, FeedbackOption, Problem
 
 
@@ -57,7 +30,6 @@
     mc_option.type = 'mcq_widget'
 
     db.session.commit()
->>>>>>> 6f5fdfdd
 
 
 class MultipleChoice(Resource):
@@ -88,24 +60,8 @@
         fb_score = args['fb_score']
         problem_id = args['problem_id']
 
-<<<<<<< HEAD
-        # TODO: Set type here or add to request?
-        mc_type = 'mcq_widget'
-
-        if not id:
-            # Insert new empty feedback option that links to the same problem
-            new_feedback_option = FeedbackOption(problem_id=problem_id, text='')
-            db.session.add(new_feedback_option)
-            db.session.commit()
-
-            # Insert new entry into the database
-            mc_entry = MultipleChoiceOption()
-
-            set_mc_data(mc_entry, name, x, y, mc_type, new_feedback_option.id, label)
-=======
         if not Problem.query.get(problem_id):
             return dict(status=404, message=f'Problem with id {problem_id} does not exist'), 404
->>>>>>> 6f5fdfdd
 
         # Insert new empty feedback option that links to the same problem
         new_feedback_option = FeedbackOption(problem_id=problem_id, text=label,
@@ -117,15 +73,7 @@
         mc_entry = MultipleChoiceOption()
         update_mc_option(mc_entry, args, new_feedback_option.id)
 
-<<<<<<< HEAD
-        if not mc_entry:
-            return dict(status=404, message=f"Multiple choice question with id {id} does not exist"), 404
-
-        set_mc_data(mc_entry, name, x, y, mc_type, label)
-
-=======
         db.session.add(mc_entry)
->>>>>>> 6f5fdfdd
         db.session.commit()
 
         return dict(status=200, mult_choice_id=mc_entry.id, feedback_id=new_feedback_option.id,
