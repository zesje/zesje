""" REST api for solutions """

from datetime import datetime

from flask_restful import Resource, reqparse

from ..database import db, Exam, Submission, Problem, Solution, FeedbackOption, Grader


class Solutions(Resource):
    """ Solution provided on a specific problem and exam """

    def get(self, exam_id, submission_id, problem_id):
        """get solution to problem

        Returns
        -------
            feedback: list of int (IDs of FeedbackOption)
            gradedBy: grader
            gradedAt: datetime
            imagePath: string (url)
            remarks: string
        """

        problem = Problem.query.get(problem_id)
        if problem is None:
            return dict(status=404, message='Problem does not exist.'), 404

        exam = Exam.query.get(exam_id)
        if exam is None:
            return dict(status=404, message='Exam does not exist.'), 404

        sub = Submission.query.filter(Submission.exam_id == exam.id,
                                      Submission.copy_number == submission_id).one_or_none()
        if sub is None:
            return dict(status=404, message=f'Submission does not exist.'), 404

        solution = Solution.query.filter(Solution.submission_id == sub.id,
                                         Solution.problem_id == problem.id).one_or_none()
        if solution is None:
            return dict(status=404, message=f'Solution does not exist.'), 404

        return {
            'feedback': [fb.id for fb in solution.feedback],
            'gradedBy': {
                'id': solution.graded_by.id,
                'name': solution.graded_by.name
            } if solution.graded_by else None,
            'gradedAt': solution.graded_at.isoformat() if solution.graded_at else None,
            'remarks': solution.remarks
        }

    post_parser = reqparse.RequestParser()
    post_parser.add_argument('remark', type=str, required=True)
    post_parser.add_argument('graderID', type=int, required=True)

    def post(self, exam_id, submission_id, problem_id):
        """Change the remark of a solution

        Parameters
        ----------
            remark: string
            graderID: int

        Returns
        -------
            true (if succesfull)
        """

        args = self.post_parser.parse_args()

<<<<<<< HEAD
        problem = Problem.query.get(problem_id)
        if problem is None:
            return dict(status=404, message='Problem does not exist.'), 404

        exam = Exam.query.get(exam_id)
        if exam is None:
            return dict(status=404, message='Exam does not exist.'), 404
=======
        problem = Problem[problem_id]
        exam = Exam[exam_id]
>>>>>>> 2cf38a62

        grader = Grader.query.get(args.graderID)
        if grader is None:
            return dict(status=404, message='Grader does not exist.'), 404

        sub = Submission.query.filter(Submission.exam_id == exam.id,
                                      Submission.copy_number == submission_id).one_or_none()
        if sub is None:
            return dict(status=404, message='Submission does not exist.'), 404

<<<<<<< HEAD
        solution = Solution.query.filter(Solution.submission_id == sub.id,
                                         Solution.problem_id == problem.id).one_or_none()
        if solution is None:
            return dict(status=404, message='Solution does not exist.'), 404

        graded = len(solution.feedback) + len(args.remark if args.remark else "")

=======
>>>>>>> 2cf38a62
        solution.remarks = args.remark

        db.session.commit()
        return True

    put_parser = reqparse.RequestParser()
    put_parser.add_argument('id', type=int, required=True)
    put_parser.add_argument('graderID', type=int, required=True)

    def put(self, exam_id, submission_id, problem_id):
        """Toggles an existing feedback option

        Parameters
        ----------
            id: int
            graderID: int

        Returns
        -------
            state: boolean
        """
        args = self.put_parser.parse_args()

        grader = Grader.query.get(args.graderID)
        if grader is None:
            return dict(status=404, message='Grader does not exist.'), 404

        sub = Submission.query.filter(Submission.exam_id == exam_id,
                                      Submission.copy_number == submission_id).one_or_none()
        if sub is None:
            return dict(status=404, message='Submission does not exist.'), 404

        solution = Solution.query.filter(Solution.submission_id == sub.id,
                                         Solution.problem_id == problem_id).one_or_none()
        if solution is None:
            return dict(status=404, message='Solution does not exist.'), 404

        fb = FeedbackOption.query.get(args.id)
        if fb is None:
            return dict(status=404, message='Feedback Option does not exist.'), 404

        if fb in solution.feedback:
            solution.feedback.remove(fb)
            state = False
        else:
            solution.feedback.append(fb)
            state = True

<<<<<<< HEAD
        graded = len(solution.feedback) + len(solution.remarks if solution.remarks else "")
=======
        graded = len(solution.feedback)
>>>>>>> 2cf38a62

        if graded:
            solution.graded_at = datetime.now()
            solution.graded_by = grader
        else:
            solution.graded_at = None
            solution.graded_by = None

        db.session.commit()

        return {'state': state}<|MERGE_RESOLUTION|>--- conflicted
+++ resolved
@@ -69,7 +69,6 @@
 
         args = self.post_parser.parse_args()
 
-<<<<<<< HEAD
         problem = Problem.query.get(problem_id)
         if problem is None:
             return dict(status=404, message='Problem does not exist.'), 404
@@ -77,30 +76,17 @@
         exam = Exam.query.get(exam_id)
         if exam is None:
             return dict(status=404, message='Exam does not exist.'), 404
-=======
-        problem = Problem[problem_id]
-        exam = Exam[exam_id]
->>>>>>> 2cf38a62
-
-        grader = Grader.query.get(args.graderID)
-        if grader is None:
-            return dict(status=404, message='Grader does not exist.'), 404
 
         sub = Submission.query.filter(Submission.exam_id == exam.id,
                                       Submission.copy_number == submission_id).one_or_none()
         if sub is None:
             return dict(status=404, message='Submission does not exist.'), 404
 
-<<<<<<< HEAD
         solution = Solution.query.filter(Solution.submission_id == sub.id,
                                          Solution.problem_id == problem.id).one_or_none()
         if solution is None:
             return dict(status=404, message='Solution does not exist.'), 404
 
-        graded = len(solution.feedback) + len(args.remark if args.remark else "")
-
-=======
->>>>>>> 2cf38a62
         solution.remarks = args.remark
 
         db.session.commit()
@@ -149,11 +135,7 @@
             solution.feedback.append(fb)
             state = True
 
-<<<<<<< HEAD
-        graded = len(solution.feedback) + len(solution.remarks if solution.remarks else "")
-=======
         graded = len(solution.feedback)
->>>>>>> 2cf38a62
 
         if graded:
             solution.graded_at = datetime.now()
