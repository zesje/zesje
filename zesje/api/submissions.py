--- conflicted
+++ resolved
@@ -31,6 +31,7 @@
             } for sol in sub.solutions  # Sorted by sol.problem_id
         ]
     }
+
 
 class Submissions(Resource):
     """Getting a list of submissions, and assigning students to them."""
@@ -122,32 +123,7 @@
             ungrade_multiple_sub(args.studentID, sub.exam_id, commit=False)
 
         db.session.commit()
-<<<<<<< HEAD
-        return {
-            'id': sub.copy_number,
-            'student':
-                {
-                    'id': sub.student.id,
-                    'firstName': sub.student.first_name,
-                    'lastName': sub.student.last_name,
-                    'email': sub.student.email
-                } if sub.student else None,
-            'validated': sub.signature_validated,
-            'problems': [
-                    {
-                        'id': sol.problem.id,
-                        'graded_by': {
-                            'id': sol.graded_by.id,
-                            'name': sol.graded_by.name
-                        } if sol.graded_by else None,
-                        'graded_at': sol.graded_at.isoformat() if sol.graded_at else None,
-                        'feedback': [
-                            fb.id for fb in sol.feedback
-                        ],
-                        'remark': sol.remarks
-                    } for sol in sub.solutions  # Sorted by sol.problem_id
-                    ]
-        }
+        return dict(status=200, message=f'Student {student.id} matched to submission {sub.copy_number}'), 200
 
 
 class MissingPages(Resource):
@@ -202,7 +178,4 @@
                 'missing_pages': sorted(all_pages - set(page.number for page in sub.pages)),
             } for sub
             in exam.submissions
-        ]
-=======
-        return dict(status=200, message=f'Student {student.id} matched to submission {sub.copy_number}'), 200
->>>>>>> fe4e3fef
+        ]