--- conflicted
+++ resolved
@@ -50,7 +50,13 @@
 
 ZIP_MIME_TYPES = ['application/zip', 'application/octet-stream', 'application/x-zip-compressed', 'multipart/x-zip']
 
-<<<<<<< HEAD
+# threshold for converting color images to binary
+THRESHOLD_STUDENT_ID = 210
+THRESHOLD_BLANK = 210
+THRESHOLD_CORNER_MARKER = 175
+THRESHOLD_MCQ = 175
+THRESHOLD_MISALIGMENT = 175
+
 OAUTH_PROVIDERS = {
     'gitlab': {
         'AUTHORIZATION_BASE_URL': 'https://gitlab.kwant-project.org/oauth/authorize',
@@ -94,12 +100,4 @@
         'PROVIDER': 'Mock Server',
         'SCOPES': [],
     }
-}
-=======
-# threshold for converting color images to binary
-THRESHOLD_STUDENT_ID = 210
-THRESHOLD_BLANK = 210
-THRESHOLD_CORNER_MARKER = 175
-THRESHOLD_MCQ = 175
-THRESHOLD_MISALIGMENT = 175
->>>>>>> 3958ce4c
+}