--- conflicted
+++ resolved
@@ -5,11 +5,7 @@
 import string
 
 from flask_sqlalchemy import SQLAlchemy
-<<<<<<< HEAD
-from sqlalchemy import Column, Integer, String, Text, DateTime, Boolean, ForeignKey, Enum
-=======
-from sqlalchemy import Column, Integer, String, Text, DateTime, Boolean, ForeignKey, false
->>>>>>> 2ee31225
+from sqlalchemy import Column, Integer, String, Text, DateTime, Boolean, ForeignKey, Enum, false
 from flask_sqlalchemy.model import BindMetaMixin, Model
 from sqlalchemy.ext.declarative import DeclarativeMeta, declarative_base
 from sqlalchemy.orm import backref
