--- conflicted
+++ resolved
@@ -6,10 +6,7 @@
 from flask import current_app
 from flask_sqlalchemy import SQLAlchemy
 from sqlalchemy import Column, Integer, String, Text, DateTime, Boolean, ForeignKey, Enum
-<<<<<<< HEAD
-=======
-from sqlalchemy import false, select, join
->>>>>>> b1e08f73
+from sqlalchemy import select, join
 from flask_sqlalchemy.model import BindMetaMixin, Model
 from sqlalchemy.ext.declarative import DeclarativeMeta, declarative_base
 from sqlalchemy.orm import backref
@@ -97,14 +94,9 @@
     exam_id = Column(Integer, ForeignKey('exam.id'), nullable=False)  # backref exam
     solutions = db.relationship('Solution', backref='submission', cascade='all',
                                 order_by='Solution.problem_id', lazy=True)
-<<<<<<< HEAD
-    pages = db.relationship('Page', backref='submission', cascade='all', lazy=True)
-    student_id = Column(Integer, ForeignKey('student.id'), nullable=True)
-    signature_validated = Column(Boolean, default=False, server_default='0', nullable=False)
-=======
     copies = db.relationship('Copy', backref='submission', cascade='all', lazy=True)
     student_id = Column(Integer, ForeignKey('student.id'), nullable=True)  # backref student
-    validated = Column(Boolean, default=False, server_default=false(), nullable=False)
+    validated = Column(Boolean, default=False, server_default='0', nullable=False)
 
 
 class Copy(db.Model):
@@ -120,7 +112,6 @@
     student = association_proxy('submission', 'student')
     student_id = association_proxy('submission', 'student_id')
     validated = association_proxy('submission', 'validated')
->>>>>>> b1e08f73
 
 
 class Page(db.Model):
