import os
from os.path import abspath, dirname

from flask import Flask, session, redirect, request, url_for
from flask_migrate import Migrate
from werkzeug.exceptions import NotFound
from flask_login import login_user, logout_user, current_user
from requests_oauthlib import OAuth2Session

from .database import db, login_manager, Grader
from .api import api_bp

STATIC_FOLDER_PATH = os.path.join(abspath(dirname(__file__)), 'static')


def create_app(celery=None, app_config=None):
    app = Flask(__name__, static_folder=STATIC_FOLDER_PATH)
    os.environ["OAUTHLIB_INSECURE_TRANSPORT"] = "1"

    login_manager.init_app(app)

    create_config(app.config, app_config)

    if celery is not None:
        attach_celery(app, celery)

    db.init_app(app)
    Migrate(app, db)

    app.register_blueprint(api_bp, url_prefix='/api')

    @app.before_first_request
    def setup():
        os.makedirs(app.config['DATA_DIRECTORY'], exist_ok=True)
        os.makedirs(app.config['SCAN_DIRECTORY'], exist_ok=True)

        # Add Instance Owner to the database if they don't already exist
        if Grader.query.filter(Grader.oauth_id == app.config['OWNER_OAUTH_ID']).one_or_none() is None:
            db.session.add(Grader(name=app.config["OWNER_NAME"], oauth_id=app.config["OWNER_OAUTH_ID"]))
            db.session.commit()

        login_user(Grader.query.filter(Grader.oauth_id == app.config['OWNER_OAUTH_ID']).one_or_none())

    @app.before_request
    def check_user_auth():
        # Force authentication if endpoint not one of the exempted routes
<<<<<<< HEAD
        if (current_user is None or not current_user.is_authenticated) \
                and request.endpoint not in app.config['EXEMPTED_ROUTES']:
=======
        if (current_user is None or not current_user.is_authenticated) and request.endpoint not in app.config[
                'EXEMPTED_ROUTES']:
>>>>>>> 5808c7f4
            return redirect(url_for('login'))

    @app.route('/')
    @app.route('/<path:path>')
    def index(path='index.html'):
        """Serve the static react content, otherwise fallback to the index.html

        React Router will decide what to do with the URL in that case.
        """
        try:
            return app.send_static_file(path)
        except NotFound:
            return app.send_static_file('index.html')

    @app.route('/login')
    def login():
        """Logs the user in by redirecting to the OAuth provider with the appropriate
        client ID as a request parameter"""
        oauth2_session = OAuth2Session(app.config['OAUTH_CLIENT_ID'])
        authorization_url, state = oauth2_session.authorization_url(app.config['OAUTH_AUTHORIZATION_BASE_URL'])

        session['oauth_state'] = state

        return redirect(authorization_url)

    @app.route('/callback')
    def callback():
        """OAuth provider redirects to this route after authorization.
        Fetches token and redirects to /profile"""
        oauth2_session = OAuth2Session(app.config['OAUTH_CLIENT_ID'], state=session['oauth_state'])
        token = oauth2_session.fetch_token(
            app.config['OAUTH_TOKEN_URL'],
            client_secret=app.config['OAUTH_CLIENT_SECRET'],
            authorization_response=request.url,
        )

        session['oauth_token'] = token  # token can used to make requests with OAuth provider later if needed

        github = OAuth2Session(app.config['OAUTH_CLIENT_ID'], token=session['oauth_token'])
        current_login = github.get(app.config['OAUTH_USERINFO_URL']).json()

        grader = Grader.query.filter(Grader.oauth_id == current_login[app.config['OAUTH_ID_FIELD']]).one_or_none()

        if grader is None:
            return "Your account is Unauthorized. Please contact somebody who has access"
        elif grader.name is None:
            grader.name = current_login[app.config['OAUTH_NAME_FIELD']]

        login_user(grader)

        return redirect(url_for('index'))

<<<<<<< HEAD
    @app.route('/api/graders/current')
=======
    @app.route('/api/current_grader', methods=['GET'])
>>>>>>> 5808c7f4
    def get_current_grader():
        # returns details of the current grader logged in
        return {
            'id': current_user.id,
            'name': current_user.name,
            'oauth_id': current_user.oauth_id
        }

    @app.route('/logout', methods=["GET"])
    def logout():
        """Logs the user out and redirects to /login
        """
        logout_user()
        return redirect(url_for('.login'))


    return app


def attach_celery(app, celery):
    celery.conf.update(
        result_backend=app.config['CELERY_RESULT_BACKEND'],
        broker_url=app.config['CELERY_RESULT_BACKEND'],
    )
    TaskBase = celery.Task

    # Custom task class to ensure Celery tasks are run in the Flask app context
    class ContextTask(TaskBase):
        abstract = True

        def _call_(self, *args, **kwargs):
            with app.app_context():
                return TaskBase._call_(self, *args, **kwargs)

    celery.Task = ContextTask


def create_config(config_instance, extra_config):
    # use default config as base
    config_instance.from_object('zesje_default_cfg')

    # apply user config
    if 'ZESJE_SETTINGS' in os.environ:
        config_instance.from_envvar('ZESJE_SETTINGS')

    # extra config?
    if extra_config is not None:
        config_instance.update(extra_config)

    # overwrite user config with constants
    config_instance.from_object('zesje.constants')

    # Make DATA_DIRECTORY absolute
    config_instance.update(
        DATA_DIRECTORY=abspath(config_instance['DATA_DIRECTORY']),
    )

    # These reference DATA_DIRECTORY, so they need to be in a separate update
    config_instance.update(
        SCAN_DIRECTORY=os.path.join(config_instance['DATA_DIRECTORY'], 'scans'),
        DB_PATH=os.path.join(config_instance['DATA_DIRECTORY'], 'course.sqlite'),
    )

    user = config_instance['MYSQL_USER']
    password = config_instance['MYSQL_PASSWORD']
    host = config_instance['MYSQL_HOST']
    database = config_instance['MYSQL_DATABASE']
    connector = config_instance['MYSQL_CONNECTOR']

    # Force MySQL to use a TCP connection
    host = host.replace('localhost', '127.0.0.1')
    # Interpret None as no password
    password = password if password is not None else ''

    config_instance.update(
        MYSQL_HOST=host,
        MYSQL_DIRECTORY=os.path.join(config_instance['DATA_DIRECTORY'], 'mysql'),
        SQLALCHEMY_DATABASE_URI=f'{connector}://{user}:{password}@{host}/{database}',
        SQLALCHEMY_PASSWORD=password,
        SQLALCHEMY_TRACK_MODIFICATIONS=False  # Suppress future deprecation warning
    )

    config_instance.update(
        CELERY_BROKER_URL='redis://localhost:6479',
        CELERY_RESULT_BACKEND='redis://localhost:6479'
    )<|MERGE_RESOLUTION|>--- conflicted
+++ resolved
@@ -29,29 +29,12 @@
 
     app.register_blueprint(api_bp, url_prefix='/api')
 
-    @app.before_first_request
-    def setup():
-        os.makedirs(app.config['DATA_DIRECTORY'], exist_ok=True)
-        os.makedirs(app.config['SCAN_DIRECTORY'], exist_ok=True)
-
-        # Add Instance Owner to the database if they don't already exist
-        if Grader.query.filter(Grader.oauth_id == app.config['OWNER_OAUTH_ID']).one_or_none() is None:
-            db.session.add(Grader(name=app.config["OWNER_NAME"], oauth_id=app.config["OWNER_OAUTH_ID"]))
-            db.session.commit()
-
-        login_user(Grader.query.filter(Grader.oauth_id == app.config['OWNER_OAUTH_ID']).one_or_none())
-
     @app.before_request
     def check_user_auth():
         # Force authentication if endpoint not one of the exempted routes
-<<<<<<< HEAD
-        if (current_user is None or not current_user.is_authenticated) \
-                and request.endpoint not in app.config['EXEMPTED_ROUTES']:
-=======
         if (current_user is None or not current_user.is_authenticated) and request.endpoint not in app.config[
                 'EXEMPTED_ROUTES']:
->>>>>>> 5808c7f4
-            return redirect(url_for('login'))
+            return dict(status=401, message=request.endpoint), 401
 
     @app.route('/')
     @app.route('/<path:path>')
@@ -65,7 +48,7 @@
         except NotFound:
             return app.send_static_file('index.html')
 
-    @app.route('/login')
+    @app.route('/api/login_oauth')
     def login():
         """Logs the user in by redirecting to the OAuth provider with the appropriate
         client ID as a request parameter"""
@@ -74,7 +57,9 @@
 
         session['oauth_state'] = state
 
-        return redirect(authorization_url)
+        return {
+            'redirect_oauth': authorization_url
+        }
 
     @app.route('/callback')
     def callback():
@@ -103,26 +88,12 @@
 
         return redirect(url_for('index'))
 
-<<<<<<< HEAD
-    @app.route('/api/graders/current')
-=======
-    @app.route('/api/current_grader', methods=['GET'])
->>>>>>> 5808c7f4
-    def get_current_grader():
-        # returns details of the current grader logged in
-        return {
-            'id': current_user.id,
-            'name': current_user.name,
-            'oauth_id': current_user.oauth_id
-        }
-
-    @app.route('/logout', methods=["GET"])
+    @app.route('/api/logout', methods=["GET"])
     def logout():
-        """Logs the user out and redirects to /login
+        """Logs the user out
         """
         logout_user()
-        return redirect(url_for('.login'))
-
+        return dict(status=400, message="Logout successful")
 
     return app
 
