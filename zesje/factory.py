--- conflicted
+++ resolved
@@ -94,7 +94,6 @@
     host = config_instance['MYSQL_HOST']
 
     config_instance.update(
-<<<<<<< HEAD
         SQLALCHEMY_DATABASE_URI=f'mysql://{user}:{psw}@{host}/course',
         SQLALCHEMY_PASSWORD='zesje',
         SQLALCHEMY_TRACK_MODIFICATIONS=False  # Suppress future deprecation warning
@@ -103,7 +102,4 @@
     config_instance.update(
         CELERY_BROKER_URL='redis://localhost:6479',
         CELERY_RESULT_BACKEND='redis://localhost:6479'
-=======
-        SQLALCHEMY_DATABASE_URI='sqlite:///' + config_instance['DB_PATH']
->>>>>>> b57e82e1
     )