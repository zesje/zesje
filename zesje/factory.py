import os
from os.path import abspath, dirname

from flask import Flask
from flask_migrate import Migrate
from werkzeug.exceptions import NotFound

from .database import db
from .api import api_bp


STATIC_FOLDER_PATH = os.path.join(abspath(dirname(__file__)), 'static')


def create_app(celery=None, app_config=None):
    app = Flask(__name__, static_folder=STATIC_FOLDER_PATH)

<<<<<<< HEAD
    app.config.from_object('zesje_default_cfg')

    if 'ZESJE_SETTINGS' in os.environ:
        app.config.from_envvar('ZESJE_SETTINGS')

    # Make absolute path
    app.config.update(
        DATA_DIRECTORY=abspath(app.config['DATA_DIRECTORY']),
    )

    # These reference DATA_DIRECTORY, so they need to be in a separate update
    app.config.update(
        SCAN_DIRECTORY=os.path.join(app.config['DATA_DIRECTORY'], 'scans'),
        DB_PATH=os.path.join(app.config['DATA_DIRECTORY'], 'course.sqlite'),
    )

    app.config.update(
        SQLALCHEMY_DATABASE_URI='sqlite:///' + app.config['DB_PATH'],
        SQLALCHEMY_TRACK_MODIFICATIONS=False  # Suppress future deprecation warning
    )
=======
    create_config(app.config, app_config)
>>>>>>> 20eb608b

    if celery is not None:
        attach_celery(app, celery)

    print(app.config['SQLALCHEMY_DATABASE_URI'])

    db.init_app(app)
    Migrate(app, db)

    app.register_blueprint(api_bp, url_prefix='/api')

    @app.before_first_request
    def setup():
        os.makedirs(app.config['DATA_DIRECTORY'], exist_ok=True)
        os.makedirs(app.config['SCAN_DIRECTORY'], exist_ok=True)

    @app.route('/')
    @app.route('/<path:path>')
    def index(path='index.html'):
        """Serve the static react content, otherwise fallback to the index.html

        React Router will decide what to do with the URL in that case.
        """
        try:
            return app.send_static_file(path)
        except NotFound:
            return app.send_static_file('index.html')

    return app


def attach_celery(app, celery):
    celery.conf.update(
        result_backend=app.config['CELERY_RESULT_BACKEND'],
        broker_url=app.config['CELERY_RESULT_BACKEND'],
    )
    TaskBase = celery.Task

    # Custom task class to ensure Celery tasks are run in the Flask app context
    class ContextTask(TaskBase):
        abstract = True

        def __call__(self, *args, **kwargs):
            with app.app_context():
                return TaskBase.__call__(self, *args, **kwargs)

    celery.Task = ContextTask


def create_config(config_instance, extra_config):
    if 'ZESJE_SETTINGS' in os.environ:
        config_instance.from_envvar('ZESJE_SETTINGS')

    if extra_config is not None:
        config_instance.update(extra_config)

    # Default settings
    config_instance.update(
        DATA_DIRECTORY=abspath(config_instance.get('DATA_DIRECTORY', 'data')),
    )

    # These reference DATA_DIRECTORY, so they need to be in a separate update
    config_instance.update(
        SCAN_DIRECTORY=os.path.join(config_instance['DATA_DIRECTORY'], 'scans'),
        DB_PATH=os.path.join(config_instance['DATA_DIRECTORY'], 'course.sqlite'),
    )

    config_instance.update(
        SQLALCHEMY_DATABASE_URI='sqlite:///' + config_instance['DB_PATH'],
        SQLALCHEMY_TRACK_MODIFICATIONS=False  # Suppress future deprecation warning
    )

    config_instance.update(
        CELERY_BROKER_URL='redis://localhost:6479',
        CELERY_RESULT_BACKEND='redis://localhost:6479'
    )<|MERGE_RESOLUTION|>--- conflicted
+++ resolved
@@ -15,35 +15,10 @@
 def create_app(celery=None, app_config=None):
     app = Flask(__name__, static_folder=STATIC_FOLDER_PATH)
 
-<<<<<<< HEAD
-    app.config.from_object('zesje_default_cfg')
-
-    if 'ZESJE_SETTINGS' in os.environ:
-        app.config.from_envvar('ZESJE_SETTINGS')
-
-    # Make absolute path
-    app.config.update(
-        DATA_DIRECTORY=abspath(app.config['DATA_DIRECTORY']),
-    )
-
-    # These reference DATA_DIRECTORY, so they need to be in a separate update
-    app.config.update(
-        SCAN_DIRECTORY=os.path.join(app.config['DATA_DIRECTORY'], 'scans'),
-        DB_PATH=os.path.join(app.config['DATA_DIRECTORY'], 'course.sqlite'),
-    )
-
-    app.config.update(
-        SQLALCHEMY_DATABASE_URI='sqlite:///' + app.config['DB_PATH'],
-        SQLALCHEMY_TRACK_MODIFICATIONS=False  # Suppress future deprecation warning
-    )
-=======
     create_config(app.config, app_config)
->>>>>>> 20eb608b
 
     if celery is not None:
         attach_celery(app, celery)
-
-    print(app.config['SQLALCHEMY_DATABASE_URI'])
 
     db.init_app(app)
     Migrate(app, db)
@@ -89,6 +64,8 @@
 
 
 def create_config(config_instance, extra_config):
+    config_instance.from_object('zesje_default_cfg')
+
     if 'ZESJE_SETTINGS' in os.environ:
         config_instance.from_envvar('ZESJE_SETTINGS')
 
@@ -97,7 +74,7 @@
 
     # Default settings
     config_instance.update(
-        DATA_DIRECTORY=abspath(config_instance.get('DATA_DIRECTORY', 'data')),
+        DATA_DIRECTORY=abspath(config_instance['DATA_DIRECTORY']),
     )
 
     # These reference DATA_DIRECTORY, so they need to be in a separate update
