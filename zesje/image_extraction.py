--- conflicted
+++ resolved
@@ -204,7 +204,6 @@
     if file_info is None:
         file_info = []
 
-<<<<<<< HEAD
     try:
         with Pdf.open(file_path_or_buffer) as pdf_reader:
             number_of_pages = len(pdf_reader.pages)
@@ -223,7 +222,7 @@
                             # Try to use PikePDF, but catch any error it raises
                             img = extract_image_pikepdf(page)
 
-                        except (ValueError, AttributeError, NotImplementedError, PdfError):
+                        except (ValueError, AttributeError, NotImplementedError, UnsupportedImageTypeError, PdfError):
                             # Fallback to Wand if extracting with PikePDF failed
                             use_wand = True
                         except Exception as e:
@@ -246,37 +245,6 @@
             yield file_info
         else:
             yield e, file_info
-=======
-    with Pdf.open(file_path_or_buffer) as pdf_reader:
-        number_of_pages = len(pdf_reader.pages)
-        use_wand = False
-
-        for page_number, page in enumerate(pdf_reader.pages, start=1):
-            # Only include page number in file_info if there are multiple pages
-            if number_of_pages > 1:
-                file_info_page = _combine_file_info(file_info, page_number)
-            else:
-                file_info_page = file_info
-
-            if not only_info:
-                if not use_wand:
-                    try:
-                        # Try to use PikePDF, but catch any error it raises
-                        img = extract_image_pikepdf(page)
-
-                    except (ValueError, AttributeError, NotImplementedError, UnsupportedImageTypeError, PdfError):
-                        # Fallback to Wand if extracting with PikePDF failed
-                        # UnsupportedImageTypeError is raised when /CCITTFaxDecode with /EncodedByteAlign true (535)
-                        use_wand = True
-
-                if use_wand:
-                    img = extract_image_wand(page, dpi)
-
-                img = convert_to_rgb(img)
-                yield img, file_info_page
-            else:
-                yield file_info_page
->>>>>>> 28451c99
 
 
 def extract_image_pikepdf(page):
