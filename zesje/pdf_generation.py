--- conflicted
+++ resolved
@@ -9,30 +9,6 @@
 from reportlab.pdfgen import canvas
 
 
-<<<<<<< HEAD
-=======
-output_pdf_filename_format = '{0:05d}.pdf'
-
-# the size of the markers in points
-MARKER_FORMAT = {
-    "margin": 10 * mm,
-    "marker_line_length": 8 * mm,
-    "marker_line_width": 1 * mm
-}
-
-# the parameters of drawing checkboxes
-CHECKBOX_FORMAT = {
-    "margin": 5,
-    "font_size": 11,
-    "box_size": 9
-}
-PAGE_FORMATS = {
-    "A4": (595.276, 841.89),
-    "US letter": (612, 792),
-}
-
-
->>>>>>> 20eb608b
 def generate_pdfs(exam_pdf_file, copy_nums, output_paths, exam_token=None, id_grid_x=0,
                   id_grid_y=0, datamatrix_x=0, datamatrix_y=0, cb_data=None):
     """
@@ -387,12 +363,7 @@
     """
     page_width = pagesize[0]
     page_height = pagesize[1]
-<<<<<<< HEAD
     marker_line_length = current_app.config['MARKER_FORMAT']["marker_line_length"]
-    bar_length = current_app.config['MARKER_FORMAT']["bar_length"]
-=======
-    marker_line_length = MARKER_FORMAT["marker_line_length"]
->>>>>>> 20eb608b
 
     # Calculate coordinates offset from page edge
     margin = current_app.config['MARKER_FORMAT']["margin"]
