import cv2
import numpy as np
import os

<<<<<<< HEAD
from datetime import datetime

from .database import db, Solution, Grader, FeedbackOption, GradingPolicy
=======
from .database import db
>>>>>>> 3a457f8a
from .images import guess_dpi, get_box
from .blanks import set_blank

from PIL import Image
from flask import current_app


CHECKBOX_FORMAT = {
    "margin": 5,
    "font_size": 11,
    "box_size": 9
}


<<<<<<< HEAD
def add_feedback_to_solution(sub, exam, page, page_img):

=======
def grade_mcq(sub, page, page_img):
>>>>>>> 3a457f8a
    """
    Adds the multiple choice options that are identified as marked as a feedback option to a solution

    Parameters
    ------
    sub : Submission
        the current submission
    page : int
        Page number of the submission
    page_img : np.array
        image of the page
    """
    solutions_to_grade = [
        sol for sol in sub.solutions
        if sol.graded_at and sol.problem.widget.page == page
    ]

<<<<<<< HEAD
    for problem in problems_on_page:
        sol = Solution.query.filter(Solution.problem_id == problem.id, Solution.submission_id == sub.id).one_or_none()
        is_mc = False
        mc_filled_counter = 0

        if problem.grading_policy is None:
            problem.grading_policy = GradingPolicy.set_blank
            db.session.commit()

        for mc_option in problem.mc_options:
=======
    for sol in solutions_to_grade:
        for mc_option in sol.problem.mc_options:
>>>>>>> 3a457f8a
            box = (mc_option.x, mc_option.y)
            is_mc = True

            if box_is_filled(box, page_img, box_size=CHECKBOX_FORMAT["box_size"]):
                feedback = mc_option.feedback
                sol.feedback.append(feedback)
<<<<<<< HEAD
                mc_filled_counter += 1

                db.session.commit()
=======

    db.session.commit()
>>>>>>> 3a457f8a

        if (mc_filled_counter == 0 and is_mc) or ((not is_mc) and is_blank(problem, page_img, exam.id, sub)):
            set_blank_feedback(problem, sol)

        if problem.grading_policy.value == 2 and mc_filled_counter == 1:
            set_auto_grader(sol)


def set_auto_grader(solution):
    """
    Sets the grader to 'Zesje', meaning that a question is
    considered automatically graded.

    To ensure a solution is graded manually, the grader of a solution
    is set to a grader named Zesje. That way, the detected option is
    not set as 'ungraded'.

    Parameters
    ----------
    solution : Solution
        The solution
    """
    zesje_grader = Grader.query.filter(Grader.name == 'Zesje').one_or_none()

    current_app.logger.info(str(zesje_grader))

    if zesje_grader is None:
        zesje_grader = Grader(name='Zesje')
        db.session.add(zesje_grader)
        db.session.commit()

    solution.graded_by = zesje_grader
    solution.graded_at = datetime.now()
    db.session.commit()


def set_blank_feedback(problem, sol):
    feedback = FeedbackOption.query.filter(FeedbackOption.problem_id == problem.id,
                                           FeedbackOption.text == 'blank').one_or_none()

    if problem.grading_policy.value > 0:
        set_auto_grader(sol)

    if feedback is None:
        new_feedback_option = FeedbackOption(problem_id=problem.id, text='blank', score=0)
        db.session.add(new_feedback_option)
        db.session.commit()
        feedback = FeedbackOption.query.filter(FeedbackOption.problem_id == problem.id,
                                               FeedbackOption.text == 'blank').one_or_none()

    sol.feedback.append(feedback)
    db.session.commit()


def is_blank(problem, page_img, exam_id, sub):
    # add the actually margin from the scan to corner markers to the coords in inches
    dpi = guess_dpi(page_img)

    # get the box where we think the box is
    widget_area = np.asarray([
        problem.widget.y,  # top
        problem.widget.y + problem.widget.height,  # bottom
        problem.widget.x,  # left
        problem.widget.x + problem.widget.width,  # right
    ])

    widget_area_in = widget_area / 72

    cut_im = get_box(page_img, widget_area_in, padding=0)

    reference = get_blank(problem, dpi, widget_area_in, exam_id, sub)

    blank_image = np.array(reference)
    blank_image = cv2.cvtColor(blank_image, cv2.COLOR_BGR2GRAY)
    blank_image = np.array(blank_image)
    input_image = np.array(cut_im)
    input_image = cv2.cvtColor(input_image, cv2.COLOR_BGR2GRAY)
    input_image = np.array(input_image)

    n = 0
    max = input_image.shape[0]

    while n + 50 < max:
        m = n + 50
        if (np.average(~input_image[n: m]) > (1.03 * np.average(~blank_image[n: m]))):
            return False
        n = m

    if (np.average(~input_image[n: max-1]) > (1.03 * np.average(~blank_image[n: max-1]))):
        return False

    return True


def get_blank(problem, dpi, widget_area_in, exam_id, sub):
    page = problem.widget.page

    app_config = current_app.config
    data_directory = app_config.get('DATA_DIRECTORY', 'data')
    output_directory = os.path.join(data_directory, f'{exam_id}_data')

    generated_path = os.path.join(output_directory, 'blanks', f'{dpi}')
    if not os.path.exists(generated_path):
        set_blank(sub.copy_number, exam_id, dpi)

    image_path = os.path.join(generated_path, f'page{page:02d}.jpg')
    blank_page = Image.open(image_path)
    box = get_box(np.array(blank_page), widget_area_in, padding=0)
    value = box
    return value


def box_is_filled(box, page_img, threshold=225, cut_padding=0.05, box_size=9):
    """
    A function that finds the checkbox in a general area and then checks if it is filled in.

    Params
    ------
    box: (int, int)
        The coordinates of the top left (x,y) of the checkbox in points.
    page_img: np.array
        A numpy array of the image scan
    threshold: int
        the threshold needed for a checkbox to be considered marked range is between 0 (fully black)
        and 255 (absolutely white).
    cut_padding: float
        The extra padding when retrieving an area where the checkbox is in inches.
    box_size: int
        the size of the checkbox in points.

    Output
    ------
    True if the box is marked, else False.
    """

    # create an array with y top, y bottom, x left and x right. And divide by 72 to get dimensions in inches.
    coords = np.asarray([box[1], box[1] + box_size,
                        box[0], box[0] + box_size])/72

    dpi = guess_dpi(page_img)

    cut_im = get_box(page_img, coords, padding=cut_padding)

    gray_im = cv2.cvtColor(cut_im, cv2.COLOR_BGR2GRAY)
    _, bin_im = cv2.threshold(gray_im, 160, 255, cv2.THRESH_BINARY)

    h_bin, w_bin, *_ = bin_im.shape
    mask = np.zeros((h_bin+2, w_bin+2), np.uint8)
    flood_im = bin_im.copy()
    cv2.floodFill(flood_im, mask, (0, 0),  0)
    # fill it from the bottom right just in case the top left doesn't cover all the white
    cv2.floodFill(flood_im, mask, (h_bin-2, w_bin-2), 0)

    coords = cv2.findNonZero(flood_im)
    x, y, w, h = cv2.boundingRect(coords)
    res_rect = bin_im[y:y+h, x:x+w]

    box_size_px = box_size * dpi / 72

    # if the rectangle is bigger (higher) than expected, cut the image up a bit
    if h > 1.5 * box_size_px:
        y_partition = 0.333
        # try getting another bounding box on bottom 2/3 of the screen
        coords2 = cv2.findNonZero(flood_im[y + int(y_partition * h): y + h, x: x+w])
        x2, y2, w2, h2 = cv2.boundingRect(coords2)
        # add these coords to create a new bounding box we are looking at
        new_y = y+y2 + int(y_partition * h)
        new_x = x + x2
        res_rect = bin_im[new_y:new_y + h2, new_x:new_x + w2]

    else:
        new_x, new_y, w2, h2 = x, y, w, h

    # do the same for width
    if w2 > 1.5 * box_size_px:
        # usually the checkbox is somewhere in the bottom left of the bounding box after applying the previous steps
        coords3 = cv2.findNonZero(flood_im[new_y: new_y + h2, new_x: new_x + int(0.66 * w2)])
        x3, y3, w3, h3 = cv2.boundingRect(coords3)
        res_rect = bin_im[new_y + y3: new_y + y3 + h3, new_x + x3: new_x + x3 + w3]

    # if the found box is smaller than a certain threshold
    # it means that we only found a little bit of white and the box is filled
    res_x, res_y, *_ = res_rect.shape
    if res_x < 0.333 * box_size_px or res_y < 0.333 * box_size_px:
        return True
    return np.average(res_rect) < threshold<|MERGE_RESOLUTION|>--- conflicted
+++ resolved
@@ -2,15 +2,11 @@
 import numpy as np
 import os
 
-<<<<<<< HEAD
 from datetime import datetime
 
+from .blanks import set_blank
 from .database import db, Solution, Grader, FeedbackOption, GradingPolicy
-=======
-from .database import db
->>>>>>> 3a457f8a
 from .images import guess_dpi, get_box
-from .blanks import set_blank
 
 from PIL import Image
 from flask import current_app
@@ -23,12 +19,7 @@
 }
 
 
-<<<<<<< HEAD
-def add_feedback_to_solution(sub, exam, page, page_img):
-
-=======
 def grade_mcq(sub, page, page_img):
->>>>>>> 3a457f8a
     """
     Adds the multiple choice options that are identified as marked as a feedback option to a solution
 
@@ -46,41 +37,30 @@
         if sol.graded_at and sol.problem.widget.page == page
     ]
 
-<<<<<<< HEAD
-    for problem in problems_on_page:
-        sol = Solution.query.filter(Solution.problem_id == problem.id, Solution.submission_id == sub.id).one_or_none()
-        is_mc = False
-        mc_filled_counter = 0
-
-        if problem.grading_policy is None:
-            problem.grading_policy = GradingPolicy.set_blank
-            db.session.commit()
-
+    for sol in solutions_to_grade:
+        problem = sol.problem
+        
         for mc_option in problem.mc_options:
-=======
-    for sol in solutions_to_grade:
-        for mc_option in sol.problem.mc_options:
->>>>>>> 3a457f8a
             box = (mc_option.x, mc_option.y)
             is_mc = True
+            mc_filled_counter = 0
+            
+            if problem.grading_policy is None:
+                problem.grading_policy = GradingPolicy.set_blank
+                db.session.commit()
 
             if box_is_filled(box, page_img, box_size=CHECKBOX_FORMAT["box_size"]):
                 feedback = mc_option.feedback
                 sol.feedback.append(feedback)
-<<<<<<< HEAD
                 mc_filled_counter += 1
-
-                db.session.commit()
-=======
-
-    db.session.commit()
->>>>>>> 3a457f8a
 
         if (mc_filled_counter == 0 and is_mc) or ((not is_mc) and is_blank(problem, page_img, exam.id, sub)):
             set_blank_feedback(problem, sol)
 
         if problem.grading_policy.value == 2 and mc_filled_counter == 1:
             set_auto_grader(sol)
+
+    db.session.commit()
 
 
 def set_auto_grader(solution):
