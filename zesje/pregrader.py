--- conflicted
+++ resolved
@@ -3,13 +3,7 @@
 import os
 import sys
 
-<<<<<<< HEAD
-from .database import db, Solution, Grader
-from .images import guess_dpi, get_box, fix_corner_markers
-=======
->>>>>>> 86eab755
-
-from .database import db, Solution, FeedbackOption
+from .database import db, Solution, Grader, FeedbackOption
 from .images import guess_dpi, get_box
 from .blanks import set_blank
 
@@ -45,25 +39,32 @@
     for problem in problems_on_page:
         sol = Solution.query.filter(Solution.problem_id == problem.id, Solution.submission_id == sub.id).one_or_none()
         is_mc = False
-        mc_blank = False
+        mc_filled_counter = 0
+
         for mc_option in problem.mc_options:
             box = (mc_option.x, mc_option.y)
             is_mc = True
+
             if box_is_filled(box, page_img, box_size=CHECKBOX_FORMAT["box_size"]):
                 feedback = mc_option.feedback
                 sol.feedback.append(feedback)
-                mc_blank = False
+                mc_filled_counter += 1
+
                 db.session.commit()
 
-<<<<<<< HEAD
-        check_grading_policy(sol)
-
-
-def check_grading_policy(solution):
-    """
-    Check if a solution should be graded manually.
-
-    The grading policy means:
+        if (mc_filled_counter == 0 and is_mc) or ((not is_mc) and is_blank(problem, page_img, sol, exam.id, sub)):
+            set_blank_feedback(problem, sol)
+
+        if problem.grading_policy == 2 and mc_filled_counter == 1:
+            set_auto_grader(sol)
+
+
+def set_auto_grader(solution):
+    """
+    Sets the grader to 'Zesje', meaning that a question is
+    considered automatically graded.
+
+    The grading policy of a problem means:
         1: Manually grade everything
         2: Manually grade blank solutions only
         3: Manually grade blank solutions or solutions with one option
@@ -77,28 +78,23 @@
     solution : Solution
         The solution
     """
-    marked_opt_count = len(list(filter(lambda mc: mc.feedback, solution.problem.mc_options)))
-
-    # TODO: Check right grader
-    zesje_grader = Grader.query.get(Grader.name == 'zesje').first()
-
-    grading_policy = solution.problem.grading_policy
-
-    if grading_policy == 0:
-        solution.graded_by = zesje_grader
-    if grading_policy == 1 and marked_opt_count == 0:
-        solution.graded_by = zesje_grader
-    if grading_policy == 2 and marked_opt_count < 2:
-        solution.grader_by = zesje_grader
-
-=======
-        if (mc_blank and is_mc) or ((not is_mc) and is_blank(problem, page_img, sol, exam.id, sub)):
-            set_blank_feedback(problem, sol)
+    zesje_grader = Grader.query.get(Grader.name == 'Zesje').first()
+
+    if not zesje_grader:
+        zesje_grader = Grader(name='Zesje')
+        db.session.add(zesje_grader)
+        db.session.commit()
+
+    solution.graded_by = zesje_grader
+    db.session.commit()
 
 
 def set_blank_feedback(problem, sol):
     feedback = FeedbackOption.query.filter(FeedbackOption.problem_id == problem.id,
                                            FeedbackOption.text == 'blank').one_or_none()
+
+    if problem.grading_policy > 0:
+        set_auto_grader(sol)
 
     if feedback is None:
         new_feedback_option = FeedbackOption(problem_id=problem.id, text='blank')
@@ -171,8 +167,6 @@
 
 
 def box_is_filled(box, page_img, threshold=225, cut_padding=0.05, box_size=9):
->>>>>>> 86eab755
-
     """
     A function that finds the checkbox in a general area and then checks if it is filled in.
 
