import cv2
import numpy as np

<<<<<<< HEAD
from .database import db, Solution, FeedbackOption, Exam
from .images import guess_dpi, get_box, fix_corner_markers



def add_feedback_to_solution(sub, exam, page, page_img, corner_keypoints):
=======
from .database import db, Solution
from .images import guess_dpi, get_box
from .pdf_generation import CHECKBOX_FORMAT


def add_feedback_to_solution(sub, exam, page, page_img):
>>>>>>> 60fe2b1a
    """
    Adds the multiple choice options that are identified as marked as a feedback option to a solution

    Parameters
    ------
    sub : Submission
        the current submission
    exam : Exam
        the current exam
    page_img : Image
        image of the page
    """
    problems_on_page = [problem for problem in exam.problems if problem.widget.page == page]

    for problem in problems_on_page:
        sol = Solution.query.filter(Solution.problem_id == problem.id, Solution.submission_id == sub.id).one_or_none()
        
        if is_blank(problem, page_img, sol):
            feedback = FeedbackOption.query.filter(FeedbackOption.problem_id == problem.id,
                                                   FeedbackOption.text == 'blank').one_or_none()

            if(feedback == None):
                new_feedback_option = FeedbackOption(problem_id=problem.id, text='blank')
                db.session.add(new_feedback_option)
                db.session.commit()
                feedback = FeedbackOption.query.filter(FeedbackOption.problem_id == problem.id,
                                                        FeedbackOption.text == 'blank').one_or_none()

            sol.feedback.append(feedback)
            db.session.commit()

        for mc_option in problem.mc_options:
            box = (mc_option.x, mc_option.y)

            if box_is_filled(box, page_img, box_size=CHECKBOX_FORMAT["box_size"]):
                feedback = mc_option.feedback
                sol.feedback.append(feedback)
                db.session.commit()


<<<<<<< HEAD
def is_blank(problem, page_img, solution):
    # add the actually margin from the scan to corner markers to the coords in inches
    dpi = guess_dpi(page_img)
    # get the box where we think the box is

    widget_area = np.asarray([
        problem.widget.y,  # top
        problem.widget.y + problem.widget.height,  # bottom
        problem.widget.x,  # left
        problem.widget.x + problem.widget.width,  # right
    ])

    widget_area_in = widget_area / 72

    cut_im = get_box(page_img, widget_area_in, padding=0)

    gray = cv2.cvtColor(cut_im, cv2.COLOR_BGR2GRAY)


    ret,thresh = cv2.threshold(gray,180,255,3)
    kernel = np.ones((3,3),np.uint8)
    timp = cv2.dilate(~thresh,kernel,iterations = 2)
    ret, temp = cv2.threshold(timp,180,255,3)
    contours,h = cv2.findContours(~temp,1,2)
    a = 80
    value = 0
    for cnt in contours:   
        if cv2.contourArea(cnt) > a:
            value = value+1

    solution.filled_score = value
    db.session.commit()
    base = problem.blank_threshold

    return value <= (base)



            

def box_is_filled(box, page_img, corner_keypoints, marker_margin=72/2.54, threshold=225, cut_padding=0.1, box_size=11):
=======
def box_is_filled(box, page_img, threshold=225, cut_padding=0.05, box_size=9):
>>>>>>> 60fe2b1a
    """
    A function that finds the checkbox in a general area and then checks if it is filled in.

    Params
    ------
    box: (int, int)
        The coordinates of the top left (x,y) of the checkbox in points.
    page_img: np.array
        A numpy array of the image scan
    threshold: int
        the threshold needed for a checkbox to be considered marked range is between 0 (fully black)
        and 255 (absolutely white).
    cut_padding: float
        The extra padding when retrieving an area where the checkbox is in inches.
    box_size: int
        the size of the checkbox in points.

    Output
    ------
    True if the box is marked, else False.
    """

    # create an array with y top, y bottom, x left and x right. And divide by 72 to get dimensions in inches.
    coords = np.asarray([box[1], box[1] + box_size,
                        box[0], box[0] + box_size])/72

    # add the actually margin from the scan to corner markers to the coords in inches
    dpi = guess_dpi(page_img)

    # get the box where we think the box is
    cut_im = get_box(page_img, coords, padding=cut_padding)

    # convert to grayscale
    gray_im = cv2.cvtColor(cut_im, cv2.COLOR_BGR2GRAY)
    # apply threshold to only have black or white
    _, bin_im = cv2.threshold(gray_im, 160, 255, cv2.THRESH_BINARY)

    h_bin, w_bin, *_ = bin_im.shape
    # create a mask that gets applied when floodfill the white
    mask = np.zeros((h_bin+2, w_bin+2), np.uint8)
    flood_im = bin_im.copy()
    # fill the image from the top left
    cv2.floodFill(flood_im, mask, (0, 0),  0)
    # fill it from the bottom right just in case the top left doesn't cover all the white
    cv2.floodFill(flood_im, mask, (h_bin-2, w_bin-2), 0)

    # find white parts
    coords = cv2.findNonZero(flood_im)
    # Find a bounding box of the white parts
    x, y, w, h = cv2.boundingRect(coords)
    # cut the image to this box
    res_rect = bin_im[y:y+h, x:x+w]

    # the size in pixels we expect the drawn box to
    box_size_px = box_size*dpi / 72

    # if the rectangle is bigger (higher) than expected, cut the image up a bit
    if h > 1.5 * box_size_px:
        y_partition = 0.333
        # try getting another bounding box on bottom 2/3 of the screen
        coords2 = cv2.findNonZero(flood_im[y + int(y_partition * h): y + h, x: x+w])
        x2, y2, w2, h2 = cv2.boundingRect(coords2)
        # add these coords to create a new bounding box we are looking at
        new_y = y+y2 + int(y_partition * h)
        new_x = x + x2
        res_rect = bin_im[new_y:new_y + h2, new_x:new_x + w2]

    else:
        new_x, new_y, w2, h2 = x, y, w, h

    # do the same for width
    if w2 > 1.5 * box_size_px:
        # usually the checkbox is somewhere in the bottom left of the bounding box
        coords3 = cv2.findNonZero(flood_im[new_y: new_y + h2, new_x: new_x + int(0.66 * w2)])
        x3, y3, w3, h3 = cv2.boundingRect(coords3)
        res_rect = bin_im[new_y + y3: new_y + y3 + h3, new_x + x3: new_x + x3 + w3]

    # if the found box is smaller than a certain threshold
    # it means that we only found a little bit of white and the box is filled
    res_x, res_y, *_ = res_rect.shape
    if res_x < 0.333 * box_size_px or res_y < 0.333 * box_size_px:
        return True
    return np.average(res_rect) < threshold<|MERGE_RESOLUTION|>--- conflicted
+++ resolved
@@ -1,21 +1,15 @@
 import cv2
 import numpy as np
 
-<<<<<<< HEAD
+
 from .database import db, Solution, FeedbackOption, Exam
 from .images import guess_dpi, get_box, fix_corner_markers
 
-
-
-def add_feedback_to_solution(sub, exam, page, page_img, corner_keypoints):
-=======
-from .database import db, Solution
-from .images import guess_dpi, get_box
 from .pdf_generation import CHECKBOX_FORMAT
 
 
 def add_feedback_to_solution(sub, exam, page, page_img):
->>>>>>> 60fe2b1a
+
     """
     Adds the multiple choice options that are identified as marked as a feedback option to a solution
 
@@ -56,7 +50,7 @@
                 db.session.commit()
 
 
-<<<<<<< HEAD
+
 def is_blank(problem, page_img, solution):
     # add the actually margin from the scan to corner markers to the coords in inches
     dpi = guess_dpi(page_img)
@@ -93,14 +87,9 @@
 
     return value <= (base)
 
+        
+def box_is_filled(box, page_img, threshold=225, cut_padding=0.05, box_size=9):
 
-
-            
-
-def box_is_filled(box, page_img, corner_keypoints, marker_margin=72/2.54, threshold=225, cut_padding=0.1, box_size=11):
-=======
-def box_is_filled(box, page_img, threshold=225, cut_padding=0.05, box_size=9):
->>>>>>> 60fe2b1a
     """
     A function that finds the checkbox in a general area and then checks if it is filled in.
 
