import cv2
import numpy as np

from .database import db, Solution
from .images import guess_dpi, get_box
<<<<<<< HEAD
=======
from .pdf_generation import CHECKBOX_FORMAT
>>>>>>> 9e46344d


def add_feedback_to_solution(sub, exam, page, page_img):
    """
    Adds the multiple choice options that are identified as marked as a feedback option to a solution

    Parameters
    ------
    sub : Submission
        the current submission
    exam : Exam
        the current exam
    page_img : Image
        image of the page
<<<<<<< HEAD
    corner_keypoints : list of tuples
        locations of the corner keypoints as (x, y) tuples
    """
    problems_on_page = [problem for problem in exam.problems if problem.widget.page == page]

    top_left_point = min(point[0] + point[1] for point in corner_keypoints)

=======
    """
    problems_on_page = [problem for problem in exam.problems if problem.widget.page == page]

>>>>>>> 9e46344d
    for problem in problems_on_page:
        sol = Solution.query.filter(Solution.problem_id == problem.id, Solution.submission_id == sub.id).one_or_none()

        for mc_option in problem.mc_options:
            box = (mc_option.x, mc_option.y)

            if box_is_filled(box, page_img, box_size=CHECKBOX_FORMAT["box_size"]):
                feedback = mc_option.feedback
                sol.feedback.append(feedback)
                db.session.commit()


def box_is_filled(box, page_img, threshold=225, cut_padding=0.05, box_size=9):
    """
    A function that finds the checkbox in a general area and then checks if it is filled in.

    Params
    ------
    box: (int, int)
        The coordinates of the top left (x,y) of the checkbox in points.
    page_img: np.array
        A numpy array of the image scan
    threshold: int
        the threshold needed for a checkbox to be considered marked range is between 0 (fully black)
        and 255 (absolutely white).
    cut_padding: float
        The extra padding when retrieving an area where the checkbox is in inches.
    box_size: int
        the size of the checkbox in points.

    Output
    ------
    True if the box is marked, else False.
    """

    # create an array with y top, y bottom, x left and x right. And divide by 72 to get dimensions in inches.
    coords = np.asarray([box[1], box[1] + box_size,
                        box[0], box[0] + box_size])/72

    # add the actually margin from the scan to corner markers to the coords in inches
    dpi = guess_dpi(page_img)

    # get the box where we think the box is
    cut_im = get_box(page_img, coords, padding=cut_padding)

    # convert to grayscale
    gray_im = cv2.cvtColor(cut_im, cv2.COLOR_BGR2GRAY)
    # apply threshold to only have black or white
    _, bin_im = cv2.threshold(gray_im, 160, 255, cv2.THRESH_BINARY)

    h_bin, w_bin, *_ = bin_im.shape
    # create a mask that gets applied when floodfill the white
    mask = np.zeros((h_bin+2, w_bin+2), np.uint8)
    flood_im = bin_im.copy()
    # fill the image from the top left
    cv2.floodFill(flood_im, mask, (0, 0),  0)
    # fill it from the bottom right just in case the top left doesn't cover all the white
    cv2.floodFill(flood_im, mask, (h_bin-2, w_bin-2), 0)

    # find white parts
    coords = cv2.findNonZero(flood_im)
    # Find a bounding box of the white parts
    x, y, w, h = cv2.boundingRect(coords)
    # cut the image to this box
    res_rect = bin_im[y:y+h, x:x+w]

    # the size in pixels we expect the drawn box to
    box_size_px = box_size*dpi / 72

    # if the rectangle is bigger (higher) than expected, cut the image up a bit
    if h > 1.5 * box_size_px:
        y_partition = 0.333
        # try getting another bounding box on bottom 2/3 of the screen
        coords2 = cv2.findNonZero(flood_im[y + int(y_partition * h): y + h, x: x+w])
        x2, y2, w2, h2 = cv2.boundingRect(coords2)
        # add these coords to create a new bounding box we are looking at
        new_y = y+y2 + int(y_partition * h)
        new_x = x + x2
        res_rect = bin_im[new_y:new_y + h2, new_x:new_x + w2]

    else:
        new_x, new_y, w2, h2 = x, y, w, h

    # do the same for width
    if w2 > 1.5 * box_size_px:
        # usually the checkbox is somewhere in the bottom left of the bounding box
        coords3 = cv2.findNonZero(flood_im[new_y: new_y + h2, new_x: new_x + int(0.66 * w2)])
        x3, y3, w3, h3 = cv2.boundingRect(coords3)
        res_rect = bin_im[new_y + y3: new_y + y3 + h3, new_x + x3: new_x + x3 + w3]

    # if the found box is smaller than a certain threshold
    # it means that we only found a little bit of white and the box is filled
    res_x, res_y, *_ = res_rect.shape
    if res_x < 0.333 * box_size_px or res_y < 0.333 * box_size_px:
        return True
    return np.average(res_rect) < threshold<|MERGE_RESOLUTION|>--- conflicted
+++ resolved
@@ -3,10 +3,7 @@
 
 from .database import db, Solution
 from .images import guess_dpi, get_box
-<<<<<<< HEAD
-=======
 from .pdf_generation import CHECKBOX_FORMAT
->>>>>>> 9e46344d
 
 
 def add_feedback_to_solution(sub, exam, page, page_img):
@@ -21,19 +18,9 @@
         the current exam
     page_img : Image
         image of the page
-<<<<<<< HEAD
-    corner_keypoints : list of tuples
-        locations of the corner keypoints as (x, y) tuples
     """
     problems_on_page = [problem for problem in exam.problems if problem.widget.page == page]
 
-    top_left_point = min(point[0] + point[1] for point in corner_keypoints)
-
-=======
-    """
-    problems_on_page = [problem for problem in exam.problems if problem.widget.page == page]
-
->>>>>>> 9e46344d
     for problem in problems_on_page:
         sol = Solution.query.filter(Solution.problem_id == problem.id, Solution.submission_id == sub.id).one_or_none()
 
