import functools
import itertools
import math
import os
from collections import namedtuple
import signal

import cv2
import numpy as np
from scipy import spatial
from flask import current_app

from PIL import Image
from pikepdf import Pdf
from pylibdmtx import pylibdmtx
from sqlalchemy.exc import InternalError

from .database import db, Scan, Exam, Page, Student, Submission, Copy, Solution, ExamWidget
from .datamatrix import decode_raw_datamatrix
from .images import guess_dpi, get_box
from .pregrader import grade_problem
from .image_extraction import extract_images
from .blanks import reference_image
from . import celery

ExtractedBarcode = namedtuple('ExtractedBarcode', ['token', 'copy', 'page'])

ExamMetadata = namedtuple('ExamMetadata', ['token', 'barcode_coords'])


@celery.task()
def process_pdf(scan_id):
    """Process a PDF, recording progress to a database

    Parameters
    ----------
    scan_id : int
        The ID in the database of the Scan to process
    """

    def raise_exit(signo, frame):
        raise SystemExit('PDF processing was killed by an external signal')

    # We want to trigger an exit from within Python when a signal is received.
    # The default behaviour for SIGTERM is to terminate the process without
    # calling 'atexit' handlers, and SIGINT raises keyboard interrupt.
    for signal_type in (signal.SIGINT, signal.SIGTERM):
        signal.signal(signal_type, raise_exit)

    try:
        _process_pdf(scan_id)
    except BaseException as error:
        # TODO: When #182 is implemented, properly separate user-facing
        #       messages (written to DB) from developer-facing messages,
        #       which should be written into the log.
        write_pdf_status(scan_id, 'error', "Unexpected error: " + str(error))


def _process_pdf(scan_id):
    data_directory = current_app.config['DATA_DIRECTORY']

    report_error = functools.partial(write_pdf_status, scan_id, 'error')
    report_progress = functools.partial(write_pdf_status, scan_id, 'processing')
    report_success = functools.partial(write_pdf_status, scan_id, 'success')

    # Raises exception if zero or more than one scans found
    scan = Scan.query.filter(Scan.id == scan_id).one()

    report_progress('Importing PDF')

    pdf_path = os.path.join(data_directory, 'scans', f'{scan.id}.pdf')
    output_directory = os.path.join(data_directory, f'{scan.exam.id}_data')

    try:
        exam_config = exam_metadata(scan.exam.id)
    except Exception as e:
        report_error(f'Error while reading Exam metadata: {e}')
        raise

    with Pdf.open(pdf_path) as pdf_reader:
        total = len(pdf_reader.pages)

    failures = []
    try:
        for image, page in extract_images(pdf_path):
            report_progress(f'Processing page {page} / {total}')
            try:
                success, description = process_page(
                    image, exam_config, output_directory
                )
                if not success:
                    print(description)
                    failures.append(page)
            except Exception as e:
                report_error(f'Error processing page {page}: {e}')
                return
    except Exception as e:
        report_error(f"Failed to read pdf: {e}")
        raise

    if failures:
        processed = total - len(failures)
        if processed:
            report_error(
                f'Processed {processed} / {total} pages. '
                f'Failed on pages: {failures}'
            )
        else:
            report_error(f'Failed on all {total} pages.')
    else:
        report_success(f'Processed {total} pages.')


def exam_metadata(exam_id):
    """Read off exam token and barcode coordinates from the database."""
    # Raises exception if zero or more than one barcode widgets found
    barcode_widget = ExamWidget.query.filter(ExamWidget.exam_id == exam_id, ExamWidget.name == "barcode_widget").one()

    return ExamMetadata(
            token=barcode_widget.exam.token,
            barcode_coords=[
                max(0, barcode_widget.y),
                max(0, barcode_widget.y + 50),
                max(0, barcode_widget.x),
                max(0, barcode_widget.x + 50),
            ],
        )


def exam_student_id_widget(exam_id):
    """
    Get the student id widget and an array of it's coordinates for an exam.
    :param exam_id: the id of the exam to get the widget for
    :return: the student id widget, and an array of coordinates [ymin, ymax, xmin, xmax]
    """

    fontsize = current_app.config['ID_GRID_FONT_SIZE']
    margin = current_app.config['ID_GRID_MARGIN']
    digits = current_app.config['ID_GRID_DIGITS']
    id_grid_height = 12 * margin + 11 * fontsize
    id_grid_width = 5 * margin + 16 * fontsize + digits * (fontsize + margin)

    student_id_widget = ExamWidget.query.filter(ExamWidget.exam_id == exam_id,
                                                ExamWidget.name == "student_id_widget").one()
    student_id_widget_coords = [
        student_id_widget.y,  # top
        student_id_widget.y + id_grid_height,  # bottom
        student_id_widget.x,  # left
        student_id_widget.x + id_grid_width,  # right
    ]
    return student_id_widget, student_id_widget_coords


def write_pdf_status(scan_id, status, message):
    scan = Scan.query.get(scan_id)
    scan.status = status
    scan.message = message
    db.session.commit()


def process_page(image_data, exam_config, output_dir=None, strict=False):
    """Incorporate a scanned image in the data structure.

    For each page perform the following steps:
    1. Correct the image, using the corner markers to align:
        1.1. deskew
        2.2. shift
    2. Extract the page barcode
    3. Verify it satisfies the format required by zesje
    4. Verify it belongs to the correct exam
    5. Incorporate the page in the database
    6. Perform pregrading
    7. If the page contains student number, try to read it off the page

    Parameters
    ----------
    image_data : PIL Image
    exam_config : ExamMetadata instance
        Information about the exam to which this page should belong
    output_dir : string, optional
        Path where the processed image must be stored. If not provided, don't
        save the result and don't modify the database.
    strict : bool
        Whether to stop trying if we did not find corner markers.
        This spoils page positioning, but may increase the success rate.

    Returns
    -------
    success : bool
    description : string
        What has happened.

    Raises
    ------
    ValueError if the page is from a wrong exam.

    Notes
    -----
    A page from a wrong exam likely means we're reading a wrong pdf, and
    therefore should stop processing any other pages if this function raises.
    """
    image_array = np.array(image_data)
    shape = image_array.shape
    if shape[0] < shape[1]:
        # Handle possible horizontal image orientation.
        image_array = np.array(np.rot90(image_array, -1))

    try:
        barcode, upside_down = decode_barcode(image_array, exam_config)
        if upside_down:
            # TODO: check if view errors appear
            image_array = np.array(image_array[::-1, ::-1])
    except RuntimeError:
        return False, "Reading barcode failed"

    if barcode.token != exam_config.token:
        raise ValueError("PDF is not from this exam")

    dpi = guess_dpi(image_array)
    exam = Exam.query.filter(Exam.token == exam_config.token).one()

    reference = reference_image(exam.id, barcode.page, dpi)
    reference_shape = reference.shape[0:2]

    try:
        corner_keypoints = find_corner_marker_keypoints(image_array)
        image_array = realign_image(image_array, reference_shape, corner_keypoints)
    except RuntimeError as e:
        if strict:
            return False, str(e)
        else:
            # Resize the image to match the reference
            image_array = resize_image(image_array, reference_shape)

    if output_dir is not None:
        image_path = save_image(image_array, barcode=barcode, base_path=output_dir)
    else:
        return True, "Testing, image not saved and database not updated."

    copy = update_database(image_path, barcode)

    try:
        grade_problem(copy, barcode.page, image_array)
    except InternalError as e:
        if strict:
            return False, str(e)

    if barcode.page == 0:
        description = guess_student(
            exam_token=barcode.token, copy_number=barcode.copy
        )
    else:
        description = "Scanned page doesn't contain student number."

    return True, description


def save_image(image, barcode, base_path):
    """Save an image at an appropriate location.

    Parameters
    ----------
    image : numpy array
        Image data.
    barcode : ExtractedBarcode
        The barcode identifying the page.
    base_path : string
        The folder corresponding to a correct exam.

    Returns
    -------
    image_path : string
        Location of the image.
    """
    submission_path = os.path.join(base_path, 'submissions', f'{barcode.copy}')
    os.makedirs(submission_path, exist_ok=True)
    image_path = os.path.join(submission_path, f'page{barcode.page:02d}.jpg')
    Image.fromarray(image).save(image_path)
    return image_path


def update_database(image_path, barcode):
    """Add a database entry for the new image or update an existing one.

    Parameters
    ----------
    image_path : string
        Path to the image.
    barcode : ExtractedBarcode
        The data from the image barcode.

    Returns
    -------
    copy : Copy
        the current copy
    """
    exam = Exam.query.filter(Exam.token == barcode.token).first()
    if exam is None:
        raise RuntimeError('Invalid exam token.')

    copy = Copy.query.filter(Copy.number == barcode.copy, Copy.exam == exam).one_or_none()
    if copy is None:
        # Copy does not yet exist, so we create it together with a new submission
        copy = Copy(number=barcode.copy)
        sub = Submission(exam=exam, copies=[copy])
        db.session.add(sub)

        # Add a solution for each problem
        for problem in exam.problems:
            db.session.add(Solution(problem=problem, submission=sub))

    # We may have added this page in previous uploads but we only want a single
    # 'Page' entry regardless
<<<<<<< HEAD
    if Page.query.filter(Page.copy == copy, Page.number == barcode.page).one_or_none() is None:
        db.session.add(Page(path=image_path, copy=copy, number=barcode.page))
=======
    if Page.query.filter(Page.submission == sub, Page.number == barcode.page).one_or_none() is None:
        rel_path = os.path.relpath(image_path, start=current_app.config['DATA_DIRECTORY'])
        db.session.add(Page(path=rel_path, submission=sub, number=barcode.page))
>>>>>>> 78ce7b42

    db.session.commit()

    return copy


def decode_barcode(image, exam_config):
    """Extract a barcode from a PIL Image."""

    barcode_coords = exam_config.barcode_coords

    # TODO: use points as base unit
    barcode_coords_in = np.asarray(barcode_coords) / 72
    rotated = np.rot90(image, k=2)
    step_sizes = (1, 2)
    image_crop = get_box(image, barcode_coords_in, padding=1.5)
    image_crop_rotated = get_box(rotated, barcode_coords_in, padding=1.5)

    images = [
        (image[::step, ::step], ud)
        for step in step_sizes
        for (image, ud) in ((image_crop, False), (image_crop_rotated, True))
    ]

    # Transformations we apply to images in order to increase a chance of succsess.
    methods = [
        (lambda img: Image.fromarray(img)),
        (lambda img: Image.fromarray(img).point(lambda p: p > 100 and 255)),
        (lambda img: Image.fromarray(cv2.blur(img, (3, 3)))),
        (lambda img: (Image.fromarray(cv2.blur(img, (3, 3)))
                           .point(lambda p: p > 100 and 255))),
    ]

    for (image, upside_down), method in itertools.product(images, methods):
        results = pylibdmtx.decode(method(image))
        if len(results) == 1:
            data = results[0].data
            # See https://github.com/NaturalHistoryMuseum/pylibdmtx/issues/24
            try:
                data = data.decode('utf-8')
            except UnicodeDecodeError:
                data = decode_raw_datamatrix(data)

            try:
                token, copy, page = data.split('/')
                copy = int(copy)
                page = int(page)
                return ExtractedBarcode(token, copy, page), upside_down
            except ValueError:
                pass

    raise RuntimeError("No barcode found.")


def guess_student(exam_token, copy_number, force=False):
    """Update a submission with a guessed student number.

    Parameters
    ----------
    exam_token : string
        Unique exam identifier (see database schema).
    copy_number : int
        The copy number.
    force : bool
        Whether to update the student number of a submission with a validated
        signature, default False.

    Returns
    -------
    description : string
        Description of the outcome.
    """

    # TODO: Implement this
    if force:
        raise NotImplementedError(
            'Setting the student for a validated copy is not implemented yet.')

    # Throws exception if zero or more than one of Exam, Submission or Page found
    exam = Exam.query.filter(Exam.token == exam_token).one()
<<<<<<< HEAD
    copy = Copy.query.filter(Copy.number == copy_number,
                             Copy.exam == exam).one()
    image_path = Page.query.filter(Page.copy_id == copy.id,
                                   Page.number == 0).one().path
=======
    sub = Submission.query.filter(Submission.copy_number == copy_number,
                                  Submission.exam_id == exam.id).one()
    image_path = Page.query.filter(Page.submission_id == sub.id,
                                   Page.number == 0).one().abs_path
>>>>>>> 78ce7b42

    student_id_widget, student_id_widget_coords = exam_student_id_widget(exam.id)

    if copy.signature_validated and not force:
        return "Signature already validated"

    try:
        number = get_student_number(image_path, student_id_widget_coords)
    except Exception as e:
        return "Failed to extract student number: " + str(e)

    student = Student.query.get(int(number))
    if student is not None:
        copy.student = student
        db.session.commit()
        return "Successfully extracted student number"
    else:
        return f"Student number {number} not in the database"


def get_student_number(image_path, student_id_widget_coords):
    """Extract the student number from the image path with the scanned number.

    TODO: all the numerical parameters are guessed and work well on the first
    exam.  Yet, they should be inferred from the scans.
    """
    image = cv2.imread(image_path, cv2.IMREAD_GRAYSCALE)
    # TODO: use points as base unit
    student_id_widget_coords_in = np.asarray(student_id_widget_coords) / 72
    image_raw = get_box(image, student_id_widget_coords_in, padding=0.3)

    # Add a 1 pixel border to floodfill from all sides
    h, w, *_ = image_raw.shape
    image = np.full((h+2, w+2), 255, np.uint8)
    image[1:-1, 1:-1] = image_raw

    _, thresholded = cv2.threshold(image, 150, 255, cv2.THRESH_BINARY)
    thresholded = cv2.bitwise_not(thresholded)

    # Copy the thresholded image.
    im_floodfill = thresholded.copy()

    # Mask used to flood filling.
    # Notice the size needs to be 2 pixels than the image.
    mask = np.zeros((h+4, w+4), np.uint8)

    # Floodfill from point (0, 0)
    cv2.floodFill(im_floodfill, mask, (0, 0), 255)

    # Invert floodfilled image
    im_floodfill_inv = cv2.bitwise_not(im_floodfill)

    # Combine the two images to get the foreground.
    im_out = ~(thresholded | im_floodfill_inv)

    min_box_size = int(h*w/1000)

    params = cv2.SimpleBlobDetector_Params()
    params.filterByArea = True
    params.minArea = min_box_size * 0.7
    params.maxArea = min_box_size * 2
    params.filterByCircularity = False
    params.filterByConvexity = True
    params.minConvexity = 0.87
    params.filterByInertia = True
    params.minInertiaRatio = 0.7

    detector = cv2.SimpleBlobDetector_create(params)

    keypoints = detector.detect(im_out)
    if len(keypoints) <= 2:
        raise ValueError('Blob detector did not detect enough keypoints.')

    centers = np.array(sorted([kp.pt for kp in keypoints])).astype(int)
    diameters = np.array([kp.size for kp in keypoints])
    r = int(np.median(diameters)/4)
    (right, bottom) = np.max(centers, axis=0)
    (left, top) = np.min(centers, axis=0)
    centers = np.mgrid[left:right:7j, top:bottom:10j].astype(int)
    weights = []
    for center in centers.reshape(2, -1).T:
        x, y = center
        weights.append(np.sum(255 - image[y-r:y+r, x-r:x+r]))

    weights = np.array(weights).reshape(10, 7, order='F')
    return sum(((np.argmax(weights, axis=0)) % 10)[::-1] * 10**np.arange(7))


def calc_angle(keyp1, keyp2):
    """Calculates the angle of the line connecting two keypoints in an image
    Calculates it with respect to the horizontal axis.

    Parameters:
    -----------
    keyp1: Keypoint represented by a tuple in the form of (x,y) with
    origin top left
    keyp2: Keypoint represented by a tuple in the form of (x,y) with
    origin top left

    """
    xdiff = math.fabs(keyp1[0] - keyp2[0])
    ydiff = math.fabs(keyp2[1] - keyp1[1])

    # Avoid division by zero, it is unknown however whether it is turned 90
    # degrees to the left or 90 degrees to the right, therefore we return
    if xdiff == 0:
        return 90

    if keyp1[0] < keyp2[0]:
        if(keyp2[1] > keyp1[1]):
            return -1 * math.degrees(math.atan(ydiff / xdiff))
        else:
            return math.degrees(math.atan(ydiff / xdiff))
    else:
        if(keyp1[1] > keyp2[1]):
            return -1 * math.degrees(math.atan(ydiff / xdiff))
        else:
            return math.degrees(math.atan(ydiff / xdiff))


def find_corner_marker_keypoints(image_array, corner_sizes=[0.125, 0.25, 0.5]):
    """Generates a list of OpenCV keypoints which resemble corner markers.
    This is done using a SimpleBlobDetector

    For each corner size it tries to find enough corner markers.
    If not enough are detected it continues with the next corner size
    until the list is depleted and raises a RunTimeError.

    Parameters:
    -----------
    image_data: 3d numpy array

    corner_sizes : list of float
        The corner sizes to search the corner markers in

    Returns
    -------
    corner_points : list of (int, int)
        The found corner markers, can contain 0-4 corner markers.
    """
    h, w, *_ = image_array.shape
    marker_length = current_app.config['MARKER_LINE_LENGTH'] * guess_dpi(image_array) / 72
    marker_width = current_app.config['MARKER_LINE_WIDTH'] * guess_dpi(image_array) / 72
    marker_area = marker_length * marker_width * 2
    marker_area_min = max(marker_length * (marker_width - 1) * 2, 0)  # One pixel thinner due to possible aliasing

    corner_points = []

    top_bottom = (True, False)
    left_right = (True, False)

    for is_top, is_left in itertools.product(top_bottom, left_right):
        corner_points_current_corner = []

        for corner_size in corner_sizes:
            # Filter out everything in the center of the image
            h_slice = slice(0, int(h*corner_size)) if is_top else slice(int(h*(1-corner_size)), None)
            w_slice = slice(0, int(w*corner_size)) if is_left else slice(int(w*(1-corner_size)), None)

            gray_im = cv2.cvtColor(image_array[h_slice, w_slice], cv2.COLOR_BGR2GRAY)
            _, inv_im = cv2.threshold(gray_im, 175, 255, cv2.THRESH_BINARY_INV)
            ret, labels = cv2.connectedComponents(inv_im)
            for label in range(1, ret):
                new_img = (labels == label)

                # Relative error determined to work well empirically
                max_error = 1.19

                blob_area = np.sum(new_img)
                if not marker_area_min / max_error**2 < blob_area < marker_area * max_error**2:
                    continue  # The area of the blob is too small or too large

                new_img_uint8 = new_img.astype(np.uint8)

                angle_resolution = 0.25 * np.pi/180
                spatial_resolution = 1
                max_angle = 10 * np.pi/180
                max_angle_error = 3 * np.pi/180
                threshold = int(marker_length * .9)

                lines_vertical_1 = cv2.HoughLines(new_img_uint8, rho=spatial_resolution, theta=angle_resolution,
                                                  threshold=threshold, min_theta=0, max_theta=max_angle)
                lines_vertical_2 = cv2.HoughLines(new_img_uint8, rho=spatial_resolution, theta=angle_resolution,
                                                  threshold=threshold, min_theta=np.pi-max_angle, max_theta=np.pi)
                lines_vertical = (lines_vertical_1, lines_vertical_2)
                if all(lines is None for lines in lines_vertical):
                    continue  # Didn't find any vertical lines
                lines_vertical = np.vstack(
                        (lines for lines in (lines_vertical) if lines is not None)
                    )
                lines_vertical = lines_vertical.reshape(-1, 2).T

                # The vertical lines can have both theta ≈ 0 or theta ≈ π, here we flip those
                # points to ensure that we end up with two reasonably contiguous regions.
                to_flip = lines_vertical[1] > 3*np.pi/4
                lines_vertical[1, to_flip] -= np.pi
                lines_vertical[0, to_flip] *= -1

                rho_v, theta_v = np.average(lines_vertical, axis=1)

                # Search for horizontal lines that are nearly perpendicular
                horizontal_angle = theta_v + np.pi/2
                lines_horizontal = cv2.HoughLines(new_img_uint8, spatial_resolution, angle_resolution, threshold,
                                                  min_theta=horizontal_angle - max_angle_error,
                                                  max_theta=horizontal_angle + max_angle_error)
                if lines_horizontal is None:
                    continue  # Didn't find any horizontal lines

                lines_horizontal = lines_horizontal.reshape(-1, 2).T
                rho_h, theta_h = np.average(lines_horizontal, axis=1)

                marker_boundings = bounding_box_corner_markers(marker_length, theta_h, theta_v, is_top, is_left)
                non_zero_points = cv2.findNonZero(new_img_uint8)
                *_, blob_width, blob_height = cv2.boundingRect(non_zero_points)
                invalid_dimensions = False
                for blob_length, marker_bounding in zip((blob_width, blob_height), marker_boundings):
                    if not marker_bounding / max_error < blob_length < marker_bounding * max_error:
                        invalid_dimensions = True  # The dimensions of the blob are too large
                        break
                if invalid_dimensions:
                    continue

                y, x = np.linalg.solve([[np.cos(theta_h), np.sin(theta_h)], [np.cos(theta_v), np.sin(theta_v)]],
                                       [rho_h, rho_v])
                # TODO: add failsafes
                if np.isnan(x) or np.isnan(y):
                    continue
                corner_points_current_corner.append((int(y) + w_slice.start, int(x) + h_slice.start))

            if len(corner_points_current_corner) == 1:
                corner_points.append(corner_points_current_corner[0])
                break

            if len(corner_points_current_corner) > 1:
                # More than one corner point found, ignore this corner
                break

    return corner_points


def realign_image(image_array, page_shape, keypoints=None):
    """
    Transform the image so that the keypoints match the reference.

    params
    ------
    image_array : numpy.array
        The image in the form of a numpy array.
    page_shape : numpy.array
        The desired shape of the realigned image in pixels
    keypoints : List[(int,int)]
        tuples of coordinates of the found keypoints, (x,y), in pixels. Can be a set of 3 or 4 tuples.
        if none are provided, they are found by using find_corner_marker_keypoints on the input image.
    returns
    -------
    return_array: numpy.array
        The image realigned properly.

    Raises
    ------
    RuntimeError if no corner markers are detected or provided
    """

    if not keypoints:
        keypoints = find_corner_marker_keypoints(image_array)

    keypoints = np.asarray(keypoints)

    if not len(keypoints):
        raise RuntimeError("No keypoints provided for alignment.")

    # generate the coordinates where the markers should be
    dpi = guess_dpi(image_array)
    reference_keypoints = original_corner_markers(dpi)

    # create a matrix with the distances between each keypoint and match the keypoint sets
    dists = spatial.distance.cdist(keypoints, reference_keypoints)

    idxs = np.argmin(dists, 1)  # apply to column 1 so indices for input keypoints
    adjusted_markers = reference_keypoints[idxs]

    if len(adjusted_markers) == 1:
        # Transformation matrix is just shifting
        x_shift, y_shift = np.subtract(adjusted_markers[0], keypoints[0])
        M = np.float32([[1, 0, x_shift],
                        [0, 1, y_shift]])
    else:
        # Let opencv estimate the transformation matrix
        M = cv2.estimateAffinePartial2D(keypoints, adjusted_markers, method=cv2.LMEDS)[0]

    rows, cols = page_shape

    # apply the transformation matrix and fill in the new empty spaces with white
    return_image = cv2.warpAffine(image_array, M, (cols, rows),
                                  borderValue=(255, 255, 255, 255))

    return return_image


# Based on https://stackoverflow.com/a/49406095
def resize_image(image_array, page_shape):
    """
    Resize the image such that the dimensions match the reference.

    This is a fallback for realign image, when no keypoints are found.
    It maintains the aspect ratio and adds a white border when needed.

    params
    ------
    image_array : numpy.array
        The image in the form of a numpy array.
    page_shape : numpy.array
        The desired shape of the realigned image in pixels
    page_format : str
        The desired page format

    returns
    -------
    return_array: numpy.array
        The image resized properly.
    """
    sh, sw = page_shape

    h, w = image_array.shape[:2]

    if (h, w) == (sh, sw):
        return image_array

    # interpolation method
    if h > sh or w > sw:  # shrinking image
        interp = cv2.INTER_AREA

    else:  # stretching image
        interp = cv2.INTER_CUBIC

    # aspect ratio of image
    aspect = float(w)/h
    saspect = float(sw)/sh

    if (saspect > aspect):  # padding left and right
        new_h = sh
        new_w = np.round(new_h * aspect).astype(int)
        pad_horz = float(sw - new_w) / 2
        pad_left, pad_right = np.floor(pad_horz).astype(int), np.ceil(pad_horz).astype(int)
        pad_top, pad_bot = 0, 0

    elif (saspect < aspect):  # padding top and bottom
        new_w = sw
        new_h = np.round(new_w / aspect).astype(int)
        pad_vert = float(sh - new_h) / 2
        pad_top, pad_bot = np.floor(pad_vert).astype(int), np.ceil(pad_vert).astype(int)
        pad_left, pad_right = 0, 0

    else:  # only resize
        new_w, new_h = sw, sh
        pad_top, pad_bot, pad_left, pad_right = 0, 0, 0, 0

    # resize and and add border
    resized_img = cv2.resize(image_array, (new_w, new_h), interpolation=interp)
    resized_img = cv2.copyMakeBorder(resized_img, pad_top, pad_bot, pad_left, pad_right,
                                     borderType=cv2.BORDER_CONSTANT, value=(255, 255, 255))

    return resized_img


def original_corner_markers(dpi):
    page_size = current_app.config['PAGE_FORMATS'][current_app.config['PAGE_FORMAT']]

    margin = current_app.config['MARKER_MARGIN']
    left_x = margin/72 * dpi
    top_y = margin/72 * dpi
    right_x = (page_size[0] - margin) / 72 * dpi
    bottom_y = (page_size[1] - margin) / 72 * dpi

    return np.round([(left_x, top_y),
                     (right_x, top_y),
                     (left_x, bottom_y),
                     (right_x, bottom_y)])


def bounding_box_corner_markers(marker_length, theta1, theta2, top, left):
    """
    Computes the theoretical bounding box of a tilted corner marker.

    The result is only valid for a rotation up to 45 degrees.

    params
    ------
    marker_length : int
        The configured length of the corner marker in pixels
    theta1 : int
        Angle of the detected horizontal hough line
    theta2 : int
        Angle of the detected vertical hough line
    top : bool
        Whether the corner marker is at the top
    left : bool
        Whether the corner marker is at the left

    returns
    -------
    bounding_x, bounding_y : (int, int)
        The bounding box (in pixels) in x- and y-direction
    """
    bounding_x = marker_length * np.sin(theta1)
    bounding_y = marker_length * np.cos(theta2)

    bottom = not top
    right = not left

    if left and top and theta2 > 0:
        bounding_x += np.sin(theta2) * marker_length
    if left and bottom and theta2 < 0:
        bounding_x -= np.sin(theta2) * marker_length

    if right and top and theta2 < 0:
        bounding_x -= np.sin(theta2) * marker_length
    if right and bottom and theta2 > 0:
        bounding_x += np.sin(theta2) * marker_length

    if left and top and theta1 < np.pi/2:
        bounding_y += np.cos(theta1) * marker_length
    if left and bottom and theta1 > np.pi/2:
        bounding_y -= np.cos(theta1) * marker_length

    if right and top and theta1 > np.pi/2:
        bounding_y -= np.cos(theta1) * marker_length
    if right and bottom and theta1 < np.pi/2:
        bounding_y += np.cos(theta1) * marker_length

    return bounding_x, bounding_y<|MERGE_RESOLUTION|>--- conflicted
+++ resolved
@@ -311,14 +311,9 @@
 
     # We may have added this page in previous uploads but we only want a single
     # 'Page' entry regardless
-<<<<<<< HEAD
     if Page.query.filter(Page.copy == copy, Page.number == barcode.page).one_or_none() is None:
-        db.session.add(Page(path=image_path, copy=copy, number=barcode.page))
-=======
-    if Page.query.filter(Page.submission == sub, Page.number == barcode.page).one_or_none() is None:
         rel_path = os.path.relpath(image_path, start=current_app.config['DATA_DIRECTORY'])
-        db.session.add(Page(path=rel_path, submission=sub, number=barcode.page))
->>>>>>> 78ce7b42
+        db.session.add(Page(path=rel_path, copy=copy, number=barcode.page))
 
     db.session.commit()
 
@@ -399,17 +394,10 @@
 
     # Throws exception if zero or more than one of Exam, Submission or Page found
     exam = Exam.query.filter(Exam.token == exam_token).one()
-<<<<<<< HEAD
     copy = Copy.query.filter(Copy.number == copy_number,
                              Copy.exam == exam).one()
     image_path = Page.query.filter(Page.copy_id == copy.id,
-                                   Page.number == 0).one().path
-=======
-    sub = Submission.query.filter(Submission.copy_number == copy_number,
-                                  Submission.exam_id == exam.id).one()
-    image_path = Page.query.filter(Page.submission_id == sub.id,
                                    Page.number == 0).one().abs_path
->>>>>>> 78ce7b42
 
     student_id_widget, student_id_widget_coords = exam_student_id_widget(exam.id)
 
