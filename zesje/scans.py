--- conflicted
+++ resolved
@@ -375,13 +375,7 @@
     exam_token : string
         Unique exam identifier (see database schema).
     copy_number : int
-<<<<<<< HEAD
         The copy number.
-    app_config : Flask config
-        Optional.
-=======
-        The copy number of the submission.
->>>>>>> b3d5c9e6
     force : bool
         Whether to update the student number of a submission with a validated
         signature, default False.
