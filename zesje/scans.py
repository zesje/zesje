import functools
import itertools
import math
import os
from collections import namedtuple, Counter
import signal

import cv2
import numpy as np
from scipy import spatial
from flask import current_app

from PIL import Image
from pikepdf import Pdf
from pylibdmtx import pylibdmtx
from sqlalchemy.exc import InternalError

from .database import db, Scan, Exam, Page, Student, Submission, Solution, ExamWidget
from .datamatrix import decode_raw_datamatrix
from .images import guess_dpi, get_box
from .pregrader import grade_problem, ungrade_multiple_sub
from .image_extraction import extract_images
from .blanks import reference_image
from . import celery

ExtractedBarcode = namedtuple('ExtractedBarcode', ['token', 'copy', 'page'])

ExamMetadata = namedtuple('ExamMetadata', ['token', 'barcode_coords'])


@celery.task()
def process_pdf(scan_id):
    """Process a PDF, recording progress to a database

    Parameters
    ----------
    scan_id : int
        The ID in the database of the Scan to process
    """

    def raise_exit(signo, frame):
        raise SystemExit('PDF processing was killed by an external signal')

    # We want to trigger an exit from within Python when a signal is received.
    # The default behaviour for SIGTERM is to terminate the process without
    # calling 'atexit' handlers, and SIGINT raises keyboard interrupt.
    for signal_type in (signal.SIGINT, signal.SIGTERM):
        signal.signal(signal_type, raise_exit)

    try:
        _process_pdf(scan_id)
    except BaseException as error:
        # TODO: When #182 is implemented, properly separate user-facing
        #       messages (written to DB) from developer-facing messages,
        #       which should be written into the log.
        write_pdf_status(scan_id, 'error', "Unexpected error: " + str(error))


def _process_pdf(scan_id):
    data_directory = current_app.config['DATA_DIRECTORY']

    report_error = functools.partial(write_pdf_status, scan_id, 'error')
    report_progress = functools.partial(write_pdf_status, scan_id, 'processing')
    report_success = functools.partial(write_pdf_status, scan_id, 'success')

    # Raises exception if zero or more than one scans found
    scan = Scan.query.filter(Scan.id == scan_id).one()

    report_progress('Importing PDF')

    pdf_path = os.path.join(data_directory, 'scans', f'{scan.id}.pdf')
    output_directory = os.path.join(data_directory, f'{scan.exam.id}_data')

    try:
        exam_config = exam_metadata(scan.exam.id)
    except Exception as e:
        report_error(f'Error while reading Exam metadata: {e}')
        raise

    with Pdf.open(pdf_path) as pdf_reader:
        total = len(pdf_reader.pages)

    failures = []
    try:
        for image, page in extract_images(pdf_path):
            report_progress(f'Processing page {page} / {total}')
            try:
                success, description = process_page(
                    image, exam_config, output_directory
                )
                if not success:
                    print(description)
                    failures.append(page)
            except Exception as e:
                report_error(f'Error processing page {page}: {e}')
                return
    except Exception as e:
        report_error(f"Failed to read pdf: {e}")
        raise

    if failures:
        processed = total - len(failures)
        if processed:
            report_error(
                f'Processed {processed} / {total} pages. '
                f'Failed on pages: {failures}'
            )
        else:
            report_error(f'Failed on all {total} pages.')
    else:
        report_success(f'Processed {total} pages.')


def exam_metadata(exam_id):
    """Read off exam token and barcode coordinates from the database."""
    # Raises exception if zero or more than one barcode widgets found
    barcode_widget = ExamWidget.query.filter(ExamWidget.exam_id == exam_id, ExamWidget.name == "barcode_widget").one()

    return ExamMetadata(
            token=barcode_widget.exam.token,
            barcode_coords=[
                max(0, barcode_widget.y),
                max(0, barcode_widget.y + 50),
                max(0, barcode_widget.x),
                max(0, barcode_widget.x + 50),
            ],
        )


def exam_student_id_widget(exam_id):
    """
    Get the student id widget and an array of it's coordinates for an exam.
    :param exam_id: the id of the exam to get the widget for
    :return: the student id widget, and an array of coordinates [ymin, ymax, xmin, xmax]
    """

    fontsize = current_app.config['ID_GRID_FONTSIZE']
    margin = current_app.config['ID_GRID_MARGIN']
    digits = current_app.config['ID_GRID_DIGITS']
    id_grid_height = 12 * margin + 11 * fontsize
    id_grid_width = 5 * margin + 16 * fontsize + digits * (fontsize + margin)

    student_id_widget = ExamWidget.query.filter(ExamWidget.exam_id == exam_id,
                                                ExamWidget.name == "student_id_widget").one()
    student_id_widget_coords = [
        student_id_widget.y,  # top
        student_id_widget.y + id_grid_height,  # bottom
        student_id_widget.x,  # left
        student_id_widget.x + id_grid_width,  # right
    ]
    return student_id_widget, student_id_widget_coords


def write_pdf_status(scan_id, status, message):
    scan = Scan.query.get(scan_id)
    scan.status = status
    scan.message = message
    db.session.commit()


def process_page(image_data, exam_config, output_dir=None, strict=False):
    """Incorporate a scanned image in the data structure.

    For each page perform the following steps:
    1. Correct the image, using the corner markers to align:
        1.1. deskew
        2.2. shift
    2. Extract the page barcode
    3. Verify it satisfies the format required by zesje
    4. Verify it belongs to the correct exam
    5. Incorporate the page in the database
    6. Perform pregrading
    7. If the page contains student number, try to read it off the page

    Parameters
    ----------
    image_data : PIL Image
    exam_config : ExamMetadata instance
        Information about the exam to which this page should belong
    output_dir : string, optional
        Path where the processed image must be stored. If not provided, don't
        save the result and don't modify the database.
    strict : bool
        Whether to stop trying if we did not find corner markers.
        This spoils page positioning, but may increase the success rate.

    Returns
    -------
    success : bool
    description : string
        What has happened.

    Raises
    ------
    ValueError if the page is from a wrong exam.

    Notes
    -----
    A page from a wrong exam likely means we're reading a wrong pdf, and
    therefore should stop processing any other pages if this function raises.
    """
    image_array = np.array(image_data)
    shape = image_array.shape
    if shape[0] < shape[1]:
        # Handle possible horizontal image orientation.
        image_array = np.array(np.rot90(image_array, -1))

    try:
        barcode, upside_down = decode_barcode(image_array, exam_config)
        if upside_down:
            # TODO: check if view errors appear
            image_array = np.array(image_array[::-1, ::-1])
    except RuntimeError:
        return False, "Reading barcode failed"

    if barcode.token != exam_config.token:
        raise ValueError("PDF is not from this exam")

    dpi = guess_dpi(image_array)
    exam = Exam.query.filter(Exam.token == exam_config.token).one()

    reference = reference_image(exam.id, barcode.page, dpi)
    reference_shape = reference.shape[0:2]

    try:
        corner_keypoints = find_corner_marker_keypoints(image_array)
        image_array = realign_image(image_array, reference_shape, corner_keypoints)
    except RuntimeError as e:
        if strict:
            return False, str(e)
        else:
            # Resize the image to match the reference
            image_array = resize_image(image_array, reference_shape)

    if output_dir is not None:
        image_path = save_image(image_array, barcode=barcode, base_path=output_dir)
    else:
        return True, "Testing, image not saved and database not updated."

    sub = update_database(image_path, barcode)

    try:
        grade_problem(sub, barcode.page, image_array)
    except InternalError as e:
        if strict:
            return False, str(e)

    if barcode.page == 0:
        description = guess_student(
            exam_token=barcode.token, copy_number=barcode.copy
        )
    else:
        description = "Scanned page doesn't contain student number."

    if sub.student:
        ungrade_multiple_sub(sub.student.id, sub.exam_id)

    return True, description


def save_image(image, barcode, base_path):
    """Save an image at an appropriate location.

    Parameters
    ----------
    image : numpy array
        Image data.
    barcode : ExtractedBarcode
        The barcode identifying the page.
    base_path : string
        The folder corresponding to a correct exam.

    Returns
    -------
    image_path : string
        Location of the image.
    """
    submission_path = os.path.join(base_path, 'submissions', f'{barcode.copy}')
    os.makedirs(submission_path, exist_ok=True)
    image_path = os.path.join(submission_path, f'page{barcode.page:02d}.jpg')
    Image.fromarray(image).save(image_path)
    return image_path


def update_database(image_path, barcode):
    """Add a database entry for the new image or update an existing one.

    Parameters
    ----------
    image_path : string
        Path to the image.
    barcode : ExtractedBarcode
        The data from the image barcode.

    Returns
    -------
    sub : Submission
        the current submission
    """
    exam = Exam.query.filter(Exam.token == barcode.token).first()
    if exam is None:
        raise RuntimeError('Invalid exam token.')

    sub = Submission.query.filter(Submission.copy_number == barcode.copy, Submission.exam_id == exam.id).one_or_none()
    if sub is None:
        sub = Submission(copy_number=barcode.copy, exam=exam)
        db.session.add(sub)
        for problem in exam.problems:
            db.session.add(Solution(problem=problem, submission=sub))

    # We may have added this page in previous uploads but we only want a single
    # 'Page' entry regardless
    if Page.query.filter(Page.submission == sub, Page.number == barcode.page).one_or_none() is None:
        db.session.add(Page(path=image_path, submission=sub, number=barcode.page))

    db.session.commit()

    return sub


def decode_barcode(image, exam_config):
    """Extract a barcode from a PIL Image."""

    barcode_coords = exam_config.barcode_coords

    # TODO: use points as base unit
    barcode_coords_in = np.asarray(barcode_coords) / 72
    rotated = np.rot90(image, k=2)
    step_sizes = (1, 2)
    image_crop = get_box(image, barcode_coords_in, padding=1.5)
    image_crop_rotated = get_box(rotated, barcode_coords_in, padding=1.5)

    images = [
        (image[::step, ::step], ud)
        for step in step_sizes
        for (image, ud) in ((image_crop, False), (image_crop_rotated, True))
    ]

    # Transformations we apply to images in order to increase a chance of succsess.
    methods = [
        (lambda img: Image.fromarray(img)),
        (lambda img: Image.fromarray(img).point(lambda p: p > 100 and 255)),
        (lambda img: Image.fromarray(cv2.blur(img, (3, 3)))),
        (lambda img: (Image.fromarray(cv2.blur(img, (3, 3)))
                           .point(lambda p: p > 100 and 255))),
    ]

    for (image, upside_down), method in itertools.product(images, methods):
        results = pylibdmtx.decode(method(image))
        if len(results) == 1:
            data = results[0].data
            # See https://github.com/NaturalHistoryMuseum/pylibdmtx/issues/24
            try:
                data = data.decode('utf-8')
            except UnicodeDecodeError:
                data = decode_raw_datamatrix(data)

            try:
                token, copy, page = data.split('/')
                copy = int(copy)
                page = int(page)
                return ExtractedBarcode(token, copy, page), upside_down
            except ValueError:
                pass

    raise RuntimeError("No barcode found.")


def guess_student(exam_token, copy_number, force=False):
    """Update a submission with a guessed student number.

    Parameters
    ----------
    exam_token : string
        Unique exam identifier (see database schema).
    copy_number : int
        The copy number of the submission.
    force : bool
        Whether to update the student number of a submission with a validated
        signature, default False.

    Returns
    -------
    description : string
        Description of the outcome.
    """

    # Throws exception if zero or more than one of Exam, Submission or Page found
    exam = Exam.query.filter(Exam.token == exam_token).one()
    sub = Submission.query.filter(Submission.copy_number == copy_number,
                                  Submission.exam_id == exam.id).one()
    image_path = Page.query.filter(Page.submission_id == sub.id,
                                   Page.number == 0).one().path

    student_id_widget, student_id_widget_coords = exam_student_id_widget(exam.id)

    if sub.signature_validated and not force:
        return "Signature already validated"

    try:
        number = get_student_number(image_path, student_id_widget_coords)
    except Exception as e:
        return "Failed to extract student number: " + str(e)

    student = Student.query.get(int(number))
    if student is not None:
        exam = Exam.query.filter(Exam.token == exam_token).one()
        sub = Submission.query.filter(Submission.copy_number == copy_number, Submission.exam_id == exam.id).one()
        sub.student = student
        db.session.commit()
        return "Successfully extracted student number"
    else:
        return f"Student number {number} not in the database"


def get_student_number(image_path, student_id_widget_coords):
    """Extract the student number from the image path with the scanned number.

    TODO: all the numerical parameters are guessed and work well on the first
    exam.  Yet, they should be inferred from the scans.
    """
    image = cv2.imread(image_path, cv2.IMREAD_GRAYSCALE)
    # TODO: use points as base unit
    student_id_widget_coords_in = np.asarray(student_id_widget_coords) / 72
    image_raw = get_box(image, student_id_widget_coords_in, padding=0.3)

    # Add a 1 pixel border to floodfill from all sides
    h, w, *_ = image_raw.shape
    image = np.full((h+2, w+2), 255, np.uint8)
    image[1:-1, 1:-1] = image_raw

    _, thresholded = cv2.threshold(image, 150, 255, cv2.THRESH_BINARY)
    thresholded = cv2.bitwise_not(thresholded)

    # Copy the thresholded image.
    im_floodfill = thresholded.copy()

    # Mask used to flood filling.
    # Notice the size needs to be 2 pixels than the image.
    mask = np.zeros((h+4, w+4), np.uint8)

    # Floodfill from point (0, 0)
    cv2.floodFill(im_floodfill, mask, (0, 0), 255)

    # Invert floodfilled image
    im_floodfill_inv = cv2.bitwise_not(im_floodfill)

    # Combine the two images to get the foreground.
    im_out = ~(thresholded | im_floodfill_inv)

    min_box_size = int(h*w/1000)

    params = cv2.SimpleBlobDetector_Params()
    params.filterByArea = True
    params.minArea = min_box_size * 0.7
    params.maxArea = min_box_size * 2
    params.filterByCircularity = False
    params.filterByConvexity = True
    params.minConvexity = 0.87
    params.filterByInertia = True
    params.minInertiaRatio = 0.7

    detector = cv2.SimpleBlobDetector_create(params)

    keypoints = detector.detect(im_out)
    if len(keypoints) <= 2:
        raise ValueError('Blob detector did not detect enough keypoints.')

    centers = np.array(sorted([kp.pt for kp in keypoints])).astype(int)
    diameters = np.array([kp.size for kp in keypoints])
    r = int(np.median(diameters)/4)
    (right, bottom) = np.max(centers, axis=0)
    (left, top) = np.min(centers, axis=0)
    centers = np.mgrid[left:right:7j, top:bottom:10j].astype(int)
    weights = []
    for center in centers.reshape(2, -1).T:
        x, y = center
        weights.append(np.sum(255 - image[y-r:y+r, x-r:x+r]))

    weights = np.array(weights).reshape(10, 7, order='F')
    return sum(((np.argmax(weights, axis=0)) % 10)[::-1] * 10**np.arange(7))


def calc_angle(keyp1, keyp2):
    """Calculates the angle of the line connecting two keypoints in an image
    Calculates it with respect to the horizontal axis.

    Parameters:
    -----------
    keyp1: Keypoint represented by a tuple in the form of (x,y) with
    origin top left
    keyp2: Keypoint represented by a tuple in the form of (x,y) with
    origin top left

    """
    xdiff = math.fabs(keyp1[0] - keyp2[0])
    ydiff = math.fabs(keyp2[1] - keyp1[1])

    # Avoid division by zero, it is unknown however whether it is turned 90
    # degrees to the left or 90 degrees to the right, therefore we return
    if xdiff == 0:
        return 90

    if keyp1[0] < keyp2[0]:
        if(keyp2[1] > keyp1[1]):
            return -1 * math.degrees(math.atan(ydiff / xdiff))
        else:
            return math.degrees(math.atan(ydiff / xdiff))
    else:
        if(keyp1[1] > keyp2[1]):
            return -1 * math.degrees(math.atan(ydiff / xdiff))
        else:
            return math.degrees(math.atan(ydiff / xdiff))


def find_corner_marker_keypoints(image_array, corner_sizes=[0.125, 0.25, 0.5]):
    """Generates a list of OpenCV keypoints which resemble corner markers.
    This is done using a SimpleBlobDetector

    For each corner size it tries to find enough corner markers.
    If not enough are detected it continues with the next corner size
    until the list is depleted and raises a RunTimeError.

    Parameters:
    -----------
    image_data: 3d numpy array

    corner_sizes : list of float
        The corner sizes to search the corner markers in

    Raises
    ------
    RuntimeError if no valid set of keypoints are found
    """
    h, w, *_ = image_array.shape
    marker_length = .8 / 2.54 * guess_dpi(image_array)  # 8 mm in inches × dpi
    marker_width = .1 / 2.54 * guess_dpi(image_array)  # should get exact width

    best_points = []

    for corner_size in corner_sizes:
        # Filter out everything in the center of the image
        tb = slice(0, int(h*corner_size)), slice(int(h*(1-corner_size)), h)
        lr = slice(0, int(w*corner_size)), slice(int(w*(1-corner_size)), w)
        corner_points = []
        for corner in itertools.product(tb, lr):
            gray_im = cv2.cvtColor(image_array[corner], cv2.COLOR_BGR2GRAY)
            _, inv_im = cv2.threshold(gray_im, 150, 255, cv2.THRESH_BINARY_INV)
            ret, labels = cv2.connectedComponents(inv_im)
            for label in range(1, ret):
                new_img = (labels == label)
                if np.sum(new_img) > marker_length * marker_width * 2:
                    continue  # The blob is too large
                lines = cv2.HoughLines(new_img.astype(np.uint8), 1, np.pi/180, int(marker_length * .9))
                if lines is None:
                    continue  # Didn't find any lines
                lines = lines.reshape(-1, 2).T

                # One of the lines is nearly horizontal, can have both theta ≈ 0 or theta ≈ π;
                # here we flip those points to ensure that we end up with two reasonably contiguous regions.
                to_flip = lines[1] > 3*np.pi/4
                lines[1, to_flip] -= np.pi
                lines[0, to_flip] *= -1
                v = (lines[1] > np.pi/4)
                if np.all(v) or not np.any(v):
                    continue
                rho1, theta1 = np.average(lines[:, v], axis=1)
                rho2, theta2 = np.average(lines[:, ~v], axis=1)
                y, x = np.linalg.solve([[np.cos(theta1), np.sin(theta1)], [np.cos(theta2), np.sin(theta2)]],
                                       [rho1, rho2])
                # TODO: add failsafes
                if np.isnan(x) or np.isnan(y):
                    continue
                corner_points.append((int(y) + corner[1].start, int(x) + corner[0].start))

        try:
            check_corner_keypoints(image_array, corner_points, minimum=1)

            if len(corner_points) > len(best_points):
                # Save these points as the best attempt so far
                best_points = corner_points
        except RuntimeError:
            pass

        try:
            check_corner_keypoints(image_array, corner_points)
            # Keypoints are valid and thus return them
            return corner_points
        except RuntimeError as e:
            # If this is the last iteration, attempt to return the
            # best points found so far, otherwise raise.
            if corner_size == corner_sizes[-1]:
                if best_points:
                    return best_points
                raise e


def check_corner_keypoints(image_array, keypoints, minimum=3):
    """Checks whether the corner markers are valid.

    1. Checks that there are between minimum (default 3) and 4 corner markers.
    2. Checks that no 2 corner markers are the same corner of the image.

    Parameters:
    -----------
    image_array : numpy array
    keypoints : list of tuples containing the coordinates of keypoints
    minimum : minimum number of keypoints to not raise an error
    """
    total = len(keypoints)
    if total < minimum:
        raise RuntimeError(f"Too few corner markers found ({total}).")
    elif total > 4:
        raise RuntimeError(f"Too many corner markers found ({total}).")

    h, w, *_ = image_array.shape

    corners = Counter((x < (w / 2), (y < h / 2)) for x, y in keypoints)

    if max(corners.values()) > 1:
        raise RuntimeError("Found multiple corner markers in the same corner")


<<<<<<< HEAD
def realign_image(image_array, keypoints=None):
=======
def realign_image(image_array, page_shape, keypoints=None, page_format='A4'):
>>>>>>> 20eb608b
    """
    Transform the image so that the keypoints match the reference.

    params
    ------
    image_array : numpy.array
        The image in the form of a numpy array.
    page_shape : numpy.array
        The desired shape of the realigned image in pixels
    keypoints : List[(int,int)]
        tuples of coordinates of the found keypoints, (x,y), in pixels. Can be a set of 3 or 4 tuples.
        if none are provided, they are found by using find_corner_marker_keypoints on the input image.
    returns
    -------
    return_array: numpy.array
        The image realigned properly.
    """

    if not keypoints:
        keypoints = find_corner_marker_keypoints(image_array)

    keypoints = np.asarray(keypoints)

    if not len(keypoints):
        raise RuntimeError("No keypoints provided for alignment.")

    # generate the coordinates where the markers should be
    dpi = guess_dpi(image_array)
    reference_keypoints = original_corner_markers(dpi)

    # create a matrix with the distances between each keypoint and match the keypoint sets
    dists = spatial.distance.cdist(keypoints, reference_keypoints)

    idxs = np.argmin(dists, 1)  # apply to column 1 so indices for input keypoints
    adjusted_markers = reference_keypoints[idxs]

    if len(adjusted_markers) == 1:
        # Transformation matrix is just shifting
        x_shift, y_shift = np.subtract(adjusted_markers[0], keypoints[0])
        M = np.float32([[1, 0, x_shift],
                        [0, 1, y_shift]])
    else:
        # Let opencv estimate the transformation matrix
        M = cv2.estimateAffinePartial2D(keypoints, adjusted_markers, method=cv2.LMEDS)[0]

<<<<<<< HEAD
    cols, rows = original_page_size(dpi)
=======
    rows, cols = page_shape
>>>>>>> 20eb608b

    # apply the transformation matrix and fill in the new empty spaces with white
    return_image = cv2.warpAffine(image_array, M, (cols, rows),
                                  borderValue=(255, 255, 255, 255))

    return return_image


<<<<<<< HEAD
def original_corner_markers(dpi):
    page_size = current_app.config['PAGE_FORMATS'][current_app.config['PAGE_FORMAT']]

    margin = current_app.config['MARKER_FORMAT']['margin']
    left_x = margin/72 * dpi
    top_y = margin/72 * dpi
    right_x = (page_size[0] - margin)/72 * dpi
    bottom_y = (page_size[1] - margin)/72 * dpi
=======
# Based on https://stackoverflow.com/a/49406095
def resize_image(image_array, page_shape, page_format="A4"):
    """
    Resize the image such that the dimensions match the reference.

    This is a fallback for realign image, when no keypoints are found.
    It maintains the aspect ratio and adds a white border when needed.

    params
    ------
    image_array : numpy.array
        The image in the form of a numpy array.
    page_shape : numpy.array
        The desired shape of the realigned image in pixels
    page_format : str
        The desired page format

    returns
    -------
    return_array: numpy.array
        The image resized properly.
    """
    sh, sw = page_shape

    h, w = image_array.shape[:2]

    if (h, w) == (sh, sw):
        return image_array

    # interpolation method
    if h > sh or w > sw:  # shrinking image
        interp = cv2.INTER_AREA

    else:  # stretching image
        interp = cv2.INTER_CUBIC

    # aspect ratio of image
    aspect = float(w)/h
    saspect = float(sw)/sh

    if (saspect > aspect):  # padding left and right
        new_h = sh
        new_w = np.round(new_h * aspect).astype(int)
        pad_horz = float(sw - new_w) / 2
        pad_left, pad_right = np.floor(pad_horz).astype(int), np.ceil(pad_horz).astype(int)
        pad_top, pad_bot = 0, 0

    elif (saspect < aspect):  # padding top and bottom
        new_w = sw
        new_h = np.round(new_w / aspect).astype(int)
        pad_vert = float(sh - new_h) / 2
        pad_top, pad_bot = np.floor(pad_vert).astype(int), np.ceil(pad_vert).astype(int)
        pad_left, pad_right = 0, 0

    else:  # only resize
        new_w, new_h = sw, sh
        pad_top, pad_bot, pad_left, pad_right = 0, 0, 0, 0

    # resize and and add border
    resized_img = cv2.resize(image_array, (new_w, new_h), interpolation=interp)
    resized_img = cv2.copyMakeBorder(resized_img, pad_top, pad_bot, pad_left, pad_right,
                                     borderType=cv2.BORDER_CONSTANT, value=(255, 255, 255))

    return resized_img


def original_corner_markers(format, dpi):
    left_x = MARKER_FORMAT["margin"]/72 * dpi
    top_y = MARKER_FORMAT["margin"]/72 * dpi
    right_x = (PAGE_FORMATS[format][0] - MARKER_FORMAT["margin"])/72 * dpi
    bottom_y = (PAGE_FORMATS[format][1] - MARKER_FORMAT["margin"])/72 * dpi
>>>>>>> 20eb608b

    return np.round([(left_x, top_y),
                     (right_x, top_y),
                     (left_x, bottom_y),
<<<<<<< HEAD
                     (right_x, bottom_y)])


def original_page_size(dpi):
    page_size = current_app.config['PAGE_FORMATS'][current_app.config['PAGE_FORMAT']]

    w = (page_size[0])/72 * dpi
    h = (page_size[1])/72 * dpi

    return np.rint([w, h]).astype(int)
=======
                     (right_x, bottom_y)])
>>>>>>> 20eb608b
<|MERGE_RESOLUTION|>--- conflicted
+++ resolved
@@ -621,11 +621,7 @@
         raise RuntimeError("Found multiple corner markers in the same corner")
 
 
-<<<<<<< HEAD
-def realign_image(image_array, keypoints=None):
-=======
-def realign_image(image_array, page_shape, keypoints=None, page_format='A4'):
->>>>>>> 20eb608b
+def realign_image(image_array, page_shape, keypoints=None):
     """
     Transform the image so that the keypoints match the reference.
 
@@ -671,11 +667,7 @@
         # Let opencv estimate the transformation matrix
         M = cv2.estimateAffinePartial2D(keypoints, adjusted_markers, method=cv2.LMEDS)[0]
 
-<<<<<<< HEAD
-    cols, rows = original_page_size(dpi)
-=======
     rows, cols = page_shape
->>>>>>> 20eb608b
 
     # apply the transformation matrix and fill in the new empty spaces with white
     return_image = cv2.warpAffine(image_array, M, (cols, rows),
@@ -684,18 +676,8 @@
     return return_image
 
 
-<<<<<<< HEAD
-def original_corner_markers(dpi):
-    page_size = current_app.config['PAGE_FORMATS'][current_app.config['PAGE_FORMAT']]
-
-    margin = current_app.config['MARKER_FORMAT']['margin']
-    left_x = margin/72 * dpi
-    top_y = margin/72 * dpi
-    right_x = (page_size[0] - margin)/72 * dpi
-    bottom_y = (page_size[1] - margin)/72 * dpi
-=======
 # Based on https://stackoverflow.com/a/49406095
-def resize_image(image_array, page_shape, page_format="A4"):
+def resize_image(image_array, page_shape):
     """
     Resize the image such that the dimensions match the reference.
 
@@ -760,27 +742,16 @@
     return resized_img
 
 
-def original_corner_markers(format, dpi):
-    left_x = MARKER_FORMAT["margin"]/72 * dpi
-    top_y = MARKER_FORMAT["margin"]/72 * dpi
-    right_x = (PAGE_FORMATS[format][0] - MARKER_FORMAT["margin"])/72 * dpi
-    bottom_y = (PAGE_FORMATS[format][1] - MARKER_FORMAT["margin"])/72 * dpi
->>>>>>> 20eb608b
+def original_corner_markers(dpi):
+    page_size = current_app.config['PAGE_FORMATS'][current_app.config['PAGE_FORMAT']]
+
+    margin = current_app.config['MARKER_FORMAT']['margin']
+    left_x = margin/72 * dpi
+    top_y = margin/72 * dpi
+    right_x = (page_size[0] - margin)/72 * dpi
+    bottom_y = (page_size[1] - margin)/72 * dpi
 
     return np.round([(left_x, top_y),
                      (right_x, top_y),
                      (left_x, bottom_y),
-<<<<<<< HEAD
-                     (right_x, bottom_y)])
-
-
-def original_page_size(dpi):
-    page_size = current_app.config['PAGE_FORMATS'][current_app.config['PAGE_FORMAT']]
-
-    w = (page_size[0])/72 * dpi
-    h = (page_size[1])/72 * dpi
-
-    return np.rint([w, h]).astype(int)
-=======
-                     (right_x, bottom_y)])
->>>>>>> 20eb608b
+                     (right_x, bottom_y)])