from sqlalchemy.orm.exc import NoResultFound

import numpy as np
import pandas
from sqlalchemy import between, desc

<<<<<<< HEAD
from .database import Exam, Student, Submission
=======
from .database import Exam, Student, Grader, Solution
>>>>>>> b3d5c9e6


def solution_data(exam_id, student_id):
    """Return Python datastructures corresponding to the student submission."""
    exam = Exam.query.get(exam_id)
    if exam is None:
        raise NoResultFound(f"Exam with id #{exam_id} does not exist.")
    student = Student.query.get(student_id)
    if student is None:
        raise NoResultFound(f"Student with id #{student_id} does not exist.")

    sub = Submission.query.filter(Submission.exam == exam,
                                  Submission.student == student).one_or_none()
    if sub is None:
        raise RuntimeError('Student did not make a '
                           'submission for this exam')

    results = []
    for solution in sub.solutions:  # Sorted by problem_id
        problem = solution.problem
        if not len(problem.feedback_options):
            # There is no possible feedback for this problem.
            continue
        problem_data = {
            'name': problem.name,
            'max_score': max(fb.score for fb in problem.feedback_options) or 0
        }

        problem_data['feedback'] = [
            {'short': fo.text,
             'score': fo.score,
             'description': fo.description}
            for fo in solution.feedback
        ]
        problem_data['score'] = (
            sum(i['score'] or 0 for i in problem_data['feedback'])
            if problem_data['feedback']
            else np.nan
        )
        problem_data['remarks'] = solution.remarks

        results.append(problem_data)

    student = {
        'id': student.id,
        'first_name': student.first_name,
        'last_name': student.last_name,
        'email': student.email,
        'total': sum(i['score'] for i in results if not np.isnan(i['score']))
    }

    return student, results


def full_exam_data(exam_id):
    """Compute all grades of an exam as a pandas DataFrame."""
    exam = Exam.query.get(exam_id)
    if exam is None:
        raise KeyError("No such exam.")
    students = sorted(sub.student.id for sub in exam.submissions if sub.student)

    data = [solution_data(exam_id, student_id)
            for student_id in students]

    if not data:
        # No students were assigned.
        columns = []
        for problem in exam.problems:  # Sorted by problem.id
            if not len(problem.feedback_options):
                # There is no possible feedback for this problem.
                continue
            for fo in problem.feedback_options:
                columns.append((problem, fo.text))
            columns.append((problem, 'total'))
        columns.append(('total', 'total'))

        result = pandas.DataFrame(columns=pandas.MultiIndex.from_tuples(columns))
        return result

    results = {}
    for student, problems in data:
        for problem in problems:
            name = problem.pop('name')
            problem[(name, 'remarks')] = problem.pop('remarks')
            for fo in problem.pop('feedback'):
                problem[(name, fo['short'])] = fo['score']
            problem[(name, 'total')] = problem.pop('score')
            problem.pop('max_score')

        results[student['id']] = {
            **{
                field: entry
                for problem in problems
                for field, entry in problem.items()
            },
            ('total', 'total'): student['total']
        }

    return pandas.DataFrame(results).T


def grader_data(exam_id):
    """ Compute the grader statistics for a given exam. """
    exam = Exam.query.get(exam_id)
    if exam is None:
        raise KeyError("No such exam.")

    data = []
    for problem in exam.problems:
        solutions = problem.solutions
        graders = {}

        # max_score = max(fb.score for fb in problem.feedback_options) or 0

        for solution in solutions:
            gid = solution.grader_id
            if not gid:
                # solution has not been graded yet
                continue

            if gid not in graders:
                grader = Grader.query.get(gid)

                graders[gid] = {
                    "id": gid,
                    "name": grader.name,
                    "graded": 0,
                    # "avg_score": 0,
                    # "max_score": 0,
                    # "min_score": 0,
                    "avg_grading_time": 0,
                    "total_time": 0
                }

            graders[gid]["graded"] += 1

            '''
            for feedback in solution.feedback:
                if feedback.score == 0:
                    graders[gid]["min_score"] += 1
                elif feedback.score == max_score:
                    graders[gid]["max_score"] += 1

                graders[gid]["avg_score"] += feedback.score
            '''

        for gid in graders.keys():
            # graders[gid]["avg_score"] /= graders[gid]["graded"]
            avg, total = estimate_grading_time(problem.id, gid)
            graders[gid]["avg_grading_time"] = avg
            graders[gid]["total_time"] = total

        data.append({
            "id": problem.id,
            "name": problem.name,
            # "max_score": max_score,
            "graders": list(graders.values())
        })

    return {"exam_id": exam_id, "exam_name": exam.name, "problems": data}


ELAPSED_TIME_BREAK = 21600   # 6 hours in seconds


def estimate_grading_time(problem_id, grader_id):
    graded_timings = get_grade_timings(problem_id, grader_id)

    # since a grader might evaluate different problems at once,
    # compute the interval as the time range between the grading of the specified problem
    # and the previous problem graded
    '''
    if graded_timings.shape[0] == 2:
        elapsed_times = np.array([graded_timings[1, 1] - graded_timings[0, 1]])
    else:
    '''
    selected_problem = graded_timings[:, 0] == problem_id
    elapsed_times = graded_timings[selected_problem, 1] - np.roll(graded_timings[:, 1], 1)[selected_problem]
    if elapsed_times[0] < 0:
        elapsed_times = elapsed_times[1:]

    # exclude very long breaks
    elapsed_times = elapsed_times[elapsed_times < ELAPSED_TIME_BREAK]
    if len(elapsed_times) == 0:
        return 0, 0

    mean, std = np.mean(elapsed_times), np.std(elapsed_times)
    # exclude longest breaks
    elapsed_times = elapsed_times[elapsed_times <= mean + std]

    # evaluate the average time in seconds excluding long breaks
    return int(np.mean(elapsed_times)), int(np.sum(elapsed_times))


def get_grade_timings(problem_id, grader_id):
    query_per_problem = Solution.query.filter(Solution.grader_id == grader_id, Solution.problem_id == problem_id)\
        .order_by(Solution.graded_at)
    first_grade, last_grade = query_per_problem[0].graded_at, query_per_problem[-1].graded_at

    if query_per_problem.count() == 1:
        # only one solution graded, then first and last grade are the same
        # look for some other graded solution before first_grade
        previous_grade = Solution.query.filter(Solution.grader_id == grader_id, Solution.graded_at < first_grade)\
            .order_by(desc(Solution.graded_at)).first()

        return np.array([[previous_grade.problem_id, previous_grade.graded_at.timestamp()],
                        [problem_id, first_grade.timestamp()]])

    # get the datetime data for all Solutions graded by the same grader ordered in ascending order
    graded_timings = np.array([
        [it.problem_id, it.graded_at.timestamp()]
        for it in Solution.query
        .filter(Solution.grader_id == grader_id, between(Solution.graded_at, first_grade, last_grade))
        .order_by(Solution.graded_at)
        if it.graded_at
    ])

    return graded_timings<|MERGE_RESOLUTION|>--- conflicted
+++ resolved
@@ -4,11 +4,7 @@
 import pandas
 from sqlalchemy import between, desc
 
-<<<<<<< HEAD
-from .database import Exam, Student, Submission
-=======
-from .database import Exam, Student, Grader, Solution
->>>>>>> b3d5c9e6
+from .database import Exam, Student, Grader, Solution, Submission
 
 
 def solution_data(exam_id, student_id):
